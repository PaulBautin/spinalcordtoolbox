#!/usr/bin/env python
#
# Test major functions.
#
# Authors: Julien Cohen-Adad, Benjamin De Leener, Augustin Roux
# Updated: 2014-10-06
# TODO: list functions to test in help (do a search in testing folder)

import importlib
import os
import shutil
import sys
import time

import msct_parser
import sct_download_data
import sct_utils as sct

# get path of the toolbox
path_sct = os.environ.get('SCT_DIR')
# TODO FIXIT Remove once the setuptools is setup properlly
sys.path.append(path_sct + '/scripts')
sys.path.append(path_sct + '/testing')


# define nice colors
class bcolors(object):
    HEADER = '\033[95m'
    OKBLUE = '\033[94m'
    OKGREEN = '\033[92m'
    WARNING = '\033[93m'
    FAIL = '\033[91m'
    ENDC = '\033[0m'


class Param(object):
    def __init__(self):
        self.download = 0
        self.path_data = 'sct_testing_data/'
        self.function_to_test = None
        # self.function_to_avoid = None
        self.remove_tmp_file = 0
        self.verbose = 1
        # self.url_git = 'https://github.com/neuropoly/sct_testing_data.git'
        self.path_tmp = ""


def main(args=None):
    if args is None:
        args = sys.argv[1:]
    else:
        script_name =os.path.splitext(os.path.basename(__file__))[0]
        sct.printv('{0} {1}'.format(script_name, " ".join(args)))

    param = Param()
    # get parser
    parser = get_parser(param)
    arguments = parser.parse(args)

    if '-d' in arguments:
        param.download = int(arguments['-d'])
    if '-p' in arguments:
        param.path_data = arguments['-p']
    if '-f' in arguments:
        param.function_to_test = arguments['-f']
    if '-r' in arguments:
        param.remove_tmp_file = int(arguments['-r'])

    # path_data = param.path_data
    function_to_test = param.function_to_test
    # function_to_avoid = param.function_to_avoid
    remove_tmp_file = param.remove_tmp_file

    start_time = time.time()

    # get absolute path and add slash at the end
    param.path_data = sct.slash_at_the_end(os.path.abspath(param.path_data), 1)

    # check existence of testing data folder
    if not os.path.isdir(param.path_data) or param.download:
        downloaddata(param)

    # display path to data
    sct.printv('\nPath to testing data: ' + param.path_data, param.verbose)

    # create temp folder that will have all results and go in it
    param.path_tmp = sct.tmp_create()
    # param.path_tmp = sct.slash_at_the_end('tmp.'+time.strftime("%y%m%d%H%M%S"), 1)
    # sct.create_folder(param.path_tmp)
    os.chdir(param.path_tmp)

    # get list of all scripts to test
    functions = fill_functions()

    # loop across all functions and test them
    status = []
    [status.append(test_function(f, param)) for f in functions if function_to_test == f]
    if not status:
        for f in functions:
            status.append(test_function(f, param))
    print 'status: ' + str(status)

    # display elapsed time
    elapsed_time = time.time() - start_time
    print 'Finished! Elapsed time: ' + str(int(round(elapsed_time))) + 's\n'

    # remove temp files
    if param.remove_tmp_file:
        sct.printv('\nRemove temporary files...', param.verbose)
        shutil.rmtree(param.path_tmp, ignore_errors=True)

    e = 0
    if sum(status) != 0:
        e = 1
    print e

    sys.exit(e)


def downloaddata(param):
    sct.printv('\nDownloading testing data...', param.verbose)
    sct_download_data.main(['-d', 'sct_testing_data'])


def fill_functions():
    """Return the list commands to test"""
    functions = [
        'sct_apply_transfo',
        'sct_compute_mtr',
        'sct_concat_transfo',
        'sct_convert',
        'sct_create_mask',
        'sct_crop_image',
        'sct_dmri_compute_dti',
        'sct_dmri_create_noisemask',
        'sct_dmri_get_bvalue',
        'sct_dmri_transpose_bvecs',
        'sct_dmri_moco',
        'sct_dmri_separate_b0_and_dwi',
        'sct_documentation',
        'sct_extract_metric',
        'sct_fmri_compute_tsnr',
        'sct_fmri_moco',
        'sct_image',
        'sct_label_utils',
        'sct_label_vertebrae',
        'sct_maths',
        'sct_process_segmentation',
        'sct_propseg',
        'sct_register_graymatter',
        'sct_register_multimodal',
        'sct_register_to_template',
        'sct_resample',
        'sct_segment_graymatter',
        'sct_smooth_spinalcord',
        'sct_straighten_spinalcord',
        'sct_warp_template',
    ]
    return functions


# print without carriage return
# ==========================================================================================
def print_line(string):
    sys.stdout.write(string + make_dot_lines(string))
    sys.stdout.flush()


# fill line with dots
# ==========================================================================================
def make_dot_lines(string):
    if len(string) < 52:
        dot_lines = '.' * (52 - len(string))
        return dot_lines
    else:
        return ''


# print in color
# ==========================================================================================
def print_ok():
    print "[" + bcolors.OKGREEN + "OK" + bcolors.ENDC + "]"


def print_warning():
    print "[" + bcolors.WARNING + "WARNING" + bcolors.ENDC + "]"


def print_fail():
    print "[" + bcolors.FAIL + "FAIL" + bcolors.ENDC + "]"


# write to log file
# ==========================================================================================
def write_to_log_file(fname_log, string, mode='w', prepend=False):
    """
    status, output = sct.run('echo $SCT_DIR', 0)
    path_logs_dir = output + '/testing/logs'

    if not os.path.isdir(path_logs_dir):
        os.makedirs(path_logs_dir)
    mode: w: overwrite, a: append, p: prepend
    """
    string_to_append = ''
    string = "test ran at "+time.strftime("%y%m%d%H%M%S")+"\n" \
             + fname_log \
             + string
    # open file
    try:
        # if prepend, read current file and then overwrite
        if prepend:
            f = open(fname_log, 'r')
            string_to_append = '\n\nOUTPUT:\n--\n' + f.read()
            f.close()
        f = open(fname_log, mode)
    except Exception as ex:
        raise Exception('WARNING: Cannot open log file.')
<<<<<<< HEAD
    f.write(string + '\n')
=======
    f.write(string + string_to_append + '\n')
>>>>>>> 40c741a0
    f.close()


# test function
# ==========================================================================================
def test_function(script_name, param):
    fname_log = '../' + script_name + ".log"
    tmp_script_name = script_name
    result_folder = "results_" + script_name
    script_name = "test_" + script_name

    sct.create_folder(result_folder)
    os.chdir(result_folder)

    # display script name
    print_line('Checking ' + script_name)
    # import function as a module
    script_tested = importlib.import_module(script_name)
    # test function
    result_test = script_tested.test(param.path_data)
    # test functions can return 2 or 3 variables, depending if there is results.
    # In this script, we look only at the first two variables.
    status, output = result_test[0], result_test[1]
    # write log file
    write_to_log_file(fname_log, output, 'w')
    # manage status
    if (status & 255) == 0:
        print_ok()
    else:
        if status == 99:
            print_warning()
        else:
            print_fail()
        print output
    # go back to parent folder
    os.chdir(os.pardir)

    return status


def get_parser(param):
    parser = msct_parser.Parser(__file__)
    parser.usage.set_description(
        'Crash and integrity testing for functions of the Spinal Cord Toolbox. Internet connection is required for downloading testing data.'
    )
    parser.add_option(
        name="-f",
        type_value="str",
        description="Test this specific script (do not add extension).",
        mandatory=False,
        example='sct_propseg')
    parser.add_option(
        name="-d",
        type_value="multiple_choice",
        description="Download testing data.",
        mandatory=False,
        default_value=param.download,
        example=['0', '1'])
    parser.add_option(
        name="-p",
        type_value="folder",
        description='Path to testing data. NB: no need to set if using "-d 1"',
        mandatory=False,
        default_value=param.path_data)
    parser.add_option(
        name="-r",
        type_value="multiple_choice",
        description='Remove temporary files.',
        mandatory=False,
        default_value='1',
        example=['0', '1'])
    return parser


if __name__ == "__main__":
    main()<|MERGE_RESOLUTION|>--- conflicted
+++ resolved
@@ -215,11 +215,7 @@
         f = open(fname_log, mode)
     except Exception as ex:
         raise Exception('WARNING: Cannot open log file.')
-<<<<<<< HEAD
-    f.write(string + '\n')
-=======
     f.write(string + string_to_append + '\n')
->>>>>>> 40c741a0
     f.close()
 
 
