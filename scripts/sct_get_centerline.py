#!/usr/bin/env python
# ==========================================================================================
#
# Copyright (c) 2013 NeuroPoly, Polytechnique Montreal <www.neuro.polymtl.ca>
# Authors: Julien Cohen-Adad, Geoffrey Leveque, Olivier Comtois
#
# License: see the LICENSE.TXT
# ==========================================================================================

from msct_base_classes import BaseScript, Algorithm
import numpy as np
from sct_straighten_spinalcord import smooth_centerline
import sct_convert as conv
from msct_parser import Parser
from nibabel import load, save, Nifti1Image
from sct_process_segmentation import extract_centerline
import os
import commands
import sys
from time import strftime, time
import sct_utils as sct
from numpy import mgrid, zeros, exp, unravel_index, argmax, poly1d, polyval, linalg, max, polyfit, sqrt, abs, savetxt
import glob
from sct_utils import fsloutput
from sct_image import get_orientation, set_orientation
from sct_convert import convert
from msct_image import Image
from sct_image import copy_header, split_data, concat_data
from scipy.ndimage.filters import gaussian_filter



class Param:
   ## The constructor
   def __init__(self):
        self.debug = 0
        self.verbose = 1  # verbose
        self.remove_temp_files = 1
        self.type_window = 'hanning'  # for smooth_centerline @sct_straighten_spinalcord
        self.window_length = 80  # for smooth_centerline @sct_straighten_spinalcord
        self.algo_fitting = 'nurbs'
        self.list_file = []
        self.output_file_name = ''
        self.schedule_file = 'flirtsch/schedule_TxTy.sch'
        self.gap = 4  # default gap between co-registered slices.
        self.gaussian_kernel = 4  # gaussian kernel for creating gaussian mask from center point.
        self.deg_poly = 10  # maximum degree of polynomial function for fitting centerline.
        self.remove_tmp_files = 1  # remove temporary files


def get_centerline_from_point(input_image, point_file, gap=4, gaussian_kernel=4, remove_tmp_files=1):

    # Initialization
    fname_anat = input_image
    fname_point = point_file
    slice_gap = gap
    remove_tmp_files = remove_tmp_files
    gaussian_kernel = gaussian_kernel
    start_time = time()
    verbose = 1

    # get path of the toolbox
    status, path_sct = commands.getstatusoutput('echo $SCT_DIR')
    path_sct = sct.slash_at_the_end(path_sct, 1)

    # Parameters for debug mode
    if param.debug == 1:
        sct.printv('\n*** WARNING: DEBUG MODE ON ***\n\t\t\tCurrent working directory: '+os.getcwd(), 'warning')
        status, path_sct_testing_data = commands.getstatusoutput('echo $SCT_TESTING_DATA_DIR')
        fname_anat = path_sct_testing_data+'/t2/t2.nii.gz'
        fname_point = path_sct_testing_data+'/t2/t2_centerline_init.nii.gz'
        slice_gap = 5

    # check existence of input files
    sct.check_file_exist(fname_anat)
    sct.check_file_exist(fname_point)

    # extract path/file/extension
    path_anat, file_anat, ext_anat = sct.extract_fname(fname_anat)
    path_point, file_point, ext_point = sct.extract_fname(fname_point)

    # extract path of schedule file
    # TODO: include schedule file in sct
    # TODO: check existence of schedule file
    file_schedule = path_sct + param.schedule_file

    # Get input image orientation
    input_image_orientation = get_orientation(fname_anat, filename=True)

    # Display arguments
    print '\nCheck input arguments...'
    print '  Anatomical image:     '+fname_anat
    print '  Orientation:          '+input_image_orientation
    print '  Point in spinal cord: '+fname_point
    print '  Slice gap:            '+str(slice_gap)
    print '  Gaussian kernel:      '+str(gaussian_kernel)
    print '  Degree of polynomial: '+str(param.deg_poly)

    # create temporary folder
    print('\nCreate temporary folder...')
    path_tmp = 'tmp.'+strftime('%y%m%d%H%M%S')
    sct.create_folder(path_tmp)
    print '\nCopy input data...'
    sct.run('cp '+fname_anat+ ' '+path_tmp+'/tmp.anat'+ext_anat)
    sct.run('cp '+fname_point+ ' '+path_tmp+'/tmp.point'+ext_point)

    # go to temporary folder
    os.chdir(path_tmp)

    # convert to nii
    im_anat = convert('tmp.anat'+ext_anat, 'tmp.anat.nii')
    im_point = convert('tmp.point'+ext_point, 'tmp.point.nii')

    # Reorient input anatomical volume into RL PA IS orientation
    print '\nReorient input volume to RL PA IS orientation...'
    set_orientation(im_anat, 'RPI')
    im_anat.setFileName('tmp.anat_orient.nii')
    # Reorient binary point into RL PA IS orientation
    print '\nReorient binary point into RL PA IS orientation...'
    # sct.run(sct.fsloutput + 'fslswapdim tmp.point RL PA IS tmp.point_orient')
    set_orientation(im_point, 'RPI')
    im_point.setFileName('tmp.point_orient.nii')

    # Get image dimensions
    print '\nGet image dimensions...'
    nx, ny, nz, nt, px, py, pz, pt = Image('tmp.anat_orient.nii').dim
    print '.. matrix size: '+str(nx)+' x '+str(ny)+' x '+str(nz)
    print '.. voxel size:  '+str(px)+'mm x '+str(py)+'mm x '+str(pz)+'mm'

    # Split input volume
    print '\nSplit input volume...'
    im_anat_split_list = split_data(im_anat, 2)
    file_anat_split = []
    for im in im_anat_split_list:
        file_anat_split.append(im.absolutepath)
        im.save()

    im_point_split_list = split_data(im_point, 2)
    file_point_split = []
    for im in im_point_split_list:
        file_point_split.append(im.absolutepath)
        im.save()

    # Extract coordinates of input point
    data_point = Image('tmp.point_orient.nii').data
    x_init, y_init, z_init = unravel_index(data_point.argmax(), data_point.shape)
    sct.printv('Coordinates of input point: ('+str(x_init)+', '+str(y_init)+', '+str(z_init)+')', verbose)

    # Create 2D gaussian mask
    sct.printv('\nCreate gaussian mask from point...', verbose)
    xx, yy = mgrid[:nx, :ny]
    mask2d = zeros((nx, ny))
    radius = round(float(gaussian_kernel+1)/2)  # add 1 because the radius includes the center.
    sigma = float(radius)
    mask2d = exp(-(((xx-x_init)**2)/(2*(sigma**2)) + ((yy-y_init)**2)/(2*(sigma**2))))

    # Save mask to 2d file
    file_mask_split = ['tmp.mask_orient_Z'+str(z).zfill(4) for z in range(0, nz, 1)]
    nii_mask2d = Image('tmp.anat_orient_Z0000.nii')
    nii_mask2d.data = mask2d
    nii_mask2d.setFileName(file_mask_split[z_init]+'.nii')
    nii_mask2d.save()

    # initialize variables
    file_mat = ['tmp.mat_Z'+str(z).zfill(4) for z in range(0, nz, 1)]
    file_mat_inv = ['tmp.mat_inv_Z'+str(z).zfill(4) for z in range(0, nz, 1)]
    file_mat_inv_cumul = ['tmp.mat_inv_cumul_Z'+str(z).zfill(4) for z in range(0, nz, 1)]

    # create identity matrix for initial transformation matrix
    fid = open(file_mat_inv_cumul[z_init], 'w')
    fid.write('%i %i %i %i\n' % (1, 0, 0, 0))
    fid.write('%i %i %i %i\n' % (0, 1, 0, 0))
    fid.write('%i %i %i %i\n' % (0, 0, 1, 0))
    fid.write('%i %i %i %i\n' % (0, 0, 0, 1))
    fid.close()

    # initialize centerline: give value corresponding to initial point
    x_centerline = [x_init]
    y_centerline = [y_init]
    z_centerline = [z_init]
    warning_count = 0

    # go up (1), then down (2) in reference to the binary point
    for iUpDown in range(1, 3):

        if iUpDown == 1:
            # z increases
            slice_gap_signed = slice_gap
        elif iUpDown == 2:
            # z decreases
            slice_gap_signed = -slice_gap
            # reverse centerline (because values will be appended at the end)
            x_centerline.reverse()
            y_centerline.reverse()
            z_centerline.reverse()

        # initialization before looping
        z_dest = z_init  # point given by user
        z_src = z_dest + slice_gap_signed

        # continue looping if 0 <= z < nz
        while 0 <= z_src < nz:

            # print current z:
            print 'z='+str(z_src)+':'

            # estimate transformation
            sct.run(fsloutput+'flirt -in '+file_anat_split[z_src]+' -ref '+file_anat_split[z_dest]+' -schedule ' +
                    file_schedule + ' -verbose 0 -omat ' + file_mat[z_src] +
                    ' -cost normcorr -forcescaling -inweight ' + file_mask_split[z_dest] +
                    ' -refweight '+file_mask_split[z_dest])

            # display transfo
            status, output = sct.run('cat '+file_mat[z_src])
            print output

            # check if transformation is bigger than 1.5x slice_gap
            tx = float(output.split()[3])
            ty = float(output.split()[7])
            norm_txy = linalg.norm([tx, ty], ord=2)
            if norm_txy > 1.5*slice_gap:
                print 'WARNING: Transformation is too large --> using previous one.'
                warning_count = warning_count + 1
                # if previous transformation exists, replace current one with previous one
                if os.path.isfile(file_mat[z_dest]):
                    sct.run('cp '+file_mat[z_dest]+' '+file_mat[z_src])

            # estimate inverse transformation matrix
            sct.run('convert_xfm -omat '+file_mat_inv[z_src]+' -inverse '+file_mat[z_src])

            # compute cumulative transformation
            sct.run('convert_xfm -omat '+file_mat_inv_cumul[z_src]+' -concat '+file_mat_inv[z_src]+' '+file_mat_inv_cumul[z_dest])

            # apply inverse cumulative transformation to initial gaussian mask (to put it in src space)
            sct.run(fsloutput+'flirt -in '+file_mask_split[z_init]+' -ref '+file_mask_split[z_init]+' -applyxfm -init '+file_mat_inv_cumul[z_src]+' -out '+file_mask_split[z_src])

            # open inverse cumulative transformation file and generate centerline
            fid = open(file_mat_inv_cumul[z_src])
            mat = fid.read().split()
            x_centerline.append(x_init + float(mat[3]))
            y_centerline.append(y_init + float(mat[7]))
            z_centerline.append(z_src)
            #z_index = z_index+1

            # define new z_dest (target slice) and new z_src (moving slice)
            z_dest = z_dest + slice_gap_signed
            z_src = z_src + slice_gap_signed


    # Reconstruct centerline
    # ====================================================================================================

    # reverse back centerline (because it's been reversed once, so now all values are in the right order)
    x_centerline.reverse()
    y_centerline.reverse()
    z_centerline.reverse()

    # fit centerline in the Z-X plane using polynomial function
    print '\nFit centerline in the Z-X plane using polynomial function...'
    coeffsx = polyfit(z_centerline, x_centerline, deg=param.deg_poly)
    polyx = poly1d(coeffsx)
    x_centerline_fit = polyval(polyx, z_centerline)
    # calculate RMSE
    rmse = linalg.norm(x_centerline_fit-x_centerline)/sqrt( len(x_centerline) )
    # calculate max absolute error
    max_abs = max(abs(x_centerline_fit-x_centerline))
    print '.. RMSE (in mm): '+str(rmse*px)
    print '.. Maximum absolute error (in mm): '+str(max_abs*px)

    # fit centerline in the Z-Y plane using polynomial function
    print '\nFit centerline in the Z-Y plane using polynomial function...'
    coeffsy = polyfit(z_centerline, y_centerline, deg=param.deg_poly)
    polyy = poly1d(coeffsy)
    y_centerline_fit = polyval(polyy, z_centerline)
    # calculate RMSE
    rmse = linalg.norm(y_centerline_fit-y_centerline)/sqrt( len(y_centerline) )
    # calculate max absolute error
    max_abs = max( abs(y_centerline_fit-y_centerline) )
    print '.. RMSE (in mm): '+str(rmse*py)
    print '.. Maximum absolute error (in mm): '+str(max_abs*py)

    # display
    if param.debug == 1:
        import matplotlib.pyplot as plt
        plt.figure()
        plt.plot(z_centerline,x_centerline,'.',z_centerline,x_centerline_fit,'r')
        plt.legend(['Data','Polynomial Fit'])
        plt.title('Z-X plane polynomial interpolation')
        plt.show()

        plt.figure()
        plt.plot(z_centerline,y_centerline,'.',z_centerline,y_centerline_fit,'r')
        plt.legend(['Data','Polynomial Fit'])
        plt.title('Z-Y plane polynomial interpolation')
        plt.show()

    # generate full range z-values for centerline
    z_centerline_full = [iz for iz in range(0, nz, 1)]

    # calculate X and Y values for the full centerline
    x_centerline_fit_full = polyval(polyx, z_centerline_full)
    y_centerline_fit_full = polyval(polyy, z_centerline_full)

    # Generate fitted transformation matrices and write centerline coordinates in text file
    print '\nGenerate fitted transformation matrices and write centerline coordinates in text file...'
    file_mat_inv_cumul_fit = ['tmp.mat_inv_cumul_fit_z'+str(z).zfill(4) for z in range(0,nz,1)]
    file_mat_cumul_fit = ['tmp.mat_cumul_fit_z'+str(z).zfill(4) for z in range(0,nz,1)]
    fid_centerline = open('tmp.centerline_coordinates.txt', 'w')
    for iz in range(0, nz, 1):
        # compute inverse cumulative fitted transformation matrix
        fid = open(file_mat_inv_cumul_fit[iz], 'w')
        fid.write('%i %i %i %f\n' % (1, 0, 0, x_centerline_fit_full[iz]-x_init))
        fid.write('%i %i %i %f\n' % (0, 1, 0, y_centerline_fit_full[iz]-y_init))
        fid.write('%i %i %i %i\n' % (0, 0, 1, 0))
        fid.write('%i %i %i %i\n' % (0, 0, 0, 1))
        fid.close()
        # compute forward cumulative fitted transformation matrix
        sct.run('convert_xfm -omat '+file_mat_cumul_fit[iz]+' -inverse '+file_mat_inv_cumul_fit[iz])
        # write centerline coordinates in x, y, z format
        fid_centerline.write('%f %f %f\n' %(x_centerline_fit_full[iz], y_centerline_fit_full[iz], z_centerline_full[iz]) )
    fid_centerline.close()


    # Prepare output data
    # ====================================================================================================

    # write centerline as text file
    for iz in range(0, nz, 1):
        # compute inverse cumulative fitted transformation matrix
        fid = open(file_mat_inv_cumul_fit[iz], 'w')
        fid.write('%i %i %i %f\n' % (1, 0, 0, x_centerline_fit_full[iz]-x_init))
        fid.write('%i %i %i %f\n' % (0, 1, 0, y_centerline_fit_full[iz]-y_init))
        fid.write('%i %i %i %i\n' % (0, 0, 1, 0))
        fid.write('%i %i %i %i\n' % (0, 0, 0, 1))
        fid.close()

    # write polynomial coefficients
    savetxt('tmp.centerline_polycoeffs_x.txt',coeffsx)
    savetxt('tmp.centerline_polycoeffs_y.txt',coeffsy)

    # apply transformations to data
    print '\nApply fitted transformation matrices...'
    file_anat_split_fit = ['tmp.anat_orient_fit_z'+str(z).zfill(4) for z in range(0, nz, 1)]
    file_mask_split_fit = ['tmp.mask_orient_fit_z'+str(z).zfill(4) for z in range(0, nz, 1)]
    file_point_split_fit = ['tmp.point_orient_fit_z'+str(z).zfill(4) for z in range(0, nz, 1)]
    for iz in range(0, nz, 1):
        # forward cumulative transformation to data
        sct.run(fsloutput+'flirt -in '+file_anat_split[iz]+' -ref '+file_anat_split[iz]+' -applyxfm -init '+file_mat_cumul_fit[iz]+' -out '+file_anat_split_fit[iz])
        # inverse cumulative transformation to mask
        sct.run(fsloutput+'flirt -in '+file_mask_split[z_init]+' -ref '+file_mask_split[z_init]+' -applyxfm -init '+file_mat_inv_cumul_fit[iz]+' -out '+file_mask_split_fit[iz])
        # inverse cumulative transformation to point
        sct.run(fsloutput+'flirt -in '+file_point_split[z_init]+' -ref '+file_point_split[z_init]+' -applyxfm -init '+file_mat_inv_cumul_fit[iz]+' -out '+file_point_split_fit[iz]+' -interp nearestneighbour')

    # Merge into 4D volume
    print '\nMerge into 4D volume...'
    im_anat_list = [Image(fname) for fname in glob.glob('tmp.anat_orient_fit_z*.nii')]
    im_anat_concat = concat_data(im_anat_list, 2)
    im_anat_concat.setFileName('tmp.anat_orient_fit.nii')
    im_anat_concat.save()

    im_mask_list = [Image(fname) for fname in glob.glob('tmp.mask_orient_fit_z*.nii')]
    im_mask_concat = concat_data(im_mask_list, 2)
    im_mask_concat.setFileName('tmp.mask_orient_fit.nii')
    im_mask_concat.save()

    im_point_list = [Image(fname) for fname in 	glob.glob('tmp.point_orient_fit_z*.nii')]
    im_point_concat = concat_data(im_point_list, 2)
    im_point_concat.setFileName('tmp.point_orient_fit.nii')
    im_point_concat.save()

    # Copy header geometry from input data
    print '\nCopy header geometry from input data...'
    im_anat = Image('tmp.anat_orient.nii')
    im_anat_orient_fit = Image('tmp.anat_orient_fit.nii')
    im_mask_orient_fit = Image('tmp.mask_orient_fit.nii')
    im_point_orient_fit = Image('tmp.point_orient_fit.nii')
    im_anat_orient_fit = copy_header(im_anat, im_anat_orient_fit)
    im_mask_orient_fit = copy_header(im_anat, im_mask_orient_fit)
    im_point_orient_fit = copy_header(im_anat, im_point_orient_fit)
    for im in [im_anat_orient_fit, im_mask_orient_fit, im_point_orient_fit]:
        im.save()

    # Reorient outputs into the initial orientation of the input image
    print '\nReorient the centerline into the initial orientation of the input image...'
    set_orientation('tmp.point_orient_fit.nii', input_image_orientation, 'tmp.point_orient_fit.nii')
    set_orientation('tmp.mask_orient_fit.nii', input_image_orientation, 'tmp.mask_orient_fit.nii')

    # Generate output file (in current folder)
    print '\nGenerate output file (in current folder)...'
    os.chdir('..')  # come back to parent folder
    fname_output_centerline = sct.generate_output_file(path_tmp+'/tmp.point_orient_fit.nii', file_anat+'_centerline'+ext_anat)

    # Delete temporary files
    if remove_tmp_files == 1:
        print '\nRemove temporary files...'
        sct.run('rm -rf '+path_tmp, error_exit='warning')

    # print number of warnings
    print '\nNumber of warnings: '+str(warning_count)+' (if >10, you should probably reduce the gap and/or increase the kernel size'

    # display elapsed time
    elapsed_time = time() - start_time
    print '\nFinished! \n\tGenerated file: '+fname_output_centerline+'\n\tElapsed time: '+str(int(round(elapsed_time)))+'s\n'


def get_centerline_from_labels(fname_in, list_fname_labels, param, output_file_name=None, remove_temp_files=1, verbose=0):

    path, file, ext = sct.extract_fname(fname_in)

    # create temporary folder
    path_tmp = sct.slash_at_the_end('tmp.'+strftime('%y%m%d%H%M%S'), 1)
    sct.run('mkdir '+path_tmp)

    # Copying input data to tmp folder
    sct.printv('\nCopying input data to tmp folder...', verbose)
    sct.run('sct_convert -i '+fname_in+' -o '+path_tmp+'data.nii')
    file_labels = []
    for i in range(len(list_fname_labels)):
        file_labels.append('labels_'+str(i)+'.nii.gz')
        sct.run('sct_convert -i '+list_fname_labels[i]+' -o '+path_tmp+file_labels[i])

    # go to tmp folder
    os.chdir(path_tmp)

    ## Concatenation of the files

    # Concatenation : sum of matrices
    file_0 = Image('data.nii')
    data_concatenation = file_0.data
    hdr_0 = file_0.hdr
    orientation_file_0 = get_orientation(file_0)
    if len(list_fname_labels) > 0:
       for i in range(0, len(list_fname_labels)):
            orientation_file_temp = get_orientation(file_labels[i], filename=True)
            if orientation_file_0 != orientation_file_temp :
                print 'ERROR: The files ', fname_in, ' and ', file_labels[i], ' are not in the same orientation. Use sct_image -setorient to change the orientation of a file.'
                sys.exit(2)
            file_temp = load(file_labels[i])
            data_temp = file_temp.get_data()
            data_concatenation = data_concatenation + data_temp

    # Save concatenation as a file
    print '\nWrite NIFTI volumes...'
    img = Nifti1Image(data_concatenation, None, hdr_0)
    save(img, 'concatenation_file.nii.gz')

    # Applying nurbs to the concatenation and save file as binary file
    fname_output = extract_centerline('concatenation_file.nii.gz', remove_temp_files = remove_temp_files, verbose = verbose, algo_fitting=param.algo_fitting, type_window=param.type_window, window_length=param.window_length)

    # Rename files after processing
    if output_file_name != None:
       output_file_name = output_file_name
    else : output_file_name = 'generated_centerline.nii.gz'

    os.rename(fname_output, output_file_name)
    path_binary, file_binary, ext_binary = sct.extract_fname(output_file_name)
    os.rename('concatenation_file_centerline.txt', file_binary+'.txt')

    # Process for a binary file as output:
    sct.run('cp '+output_file_name+' ../')

    # Process for a text file as output:
    sct.run('cp '+file_binary+ '.txt'+ ' ../')

    os.chdir('../')
    # Remove temporary files
    if remove_temp_files:
       print('\nRemove temporary files...')
       sct.run('rm -rf '+path_tmp)



    # Display results
    # The concatenate centerline and its fitted curve are displayed whithin extract_centerline


def smooth_minimal_path(img, nb_pixels=1):
    """
    Function intended to smooth the minimal path result in the R-L/A-P directions with a gaussian filter
    of a kernel of size nb_pixels
    :param img: Image to be smoothed (is intended to be minimal path image)
    :param nb_pixels: kernel size of the gaussian filter
    :return: returns a smoothed image
    """

    nx, ny, nz, nt, px, py, pz, pt = img.dim

    raw_orientation = img.change_orientation()

    img.data = gaussian_filter(img.data, [nb_pixels/px, nb_pixels/py, 0])

    img.change_orientation(raw_orientation)
    return img


def symmetry_detector_right_left(data, cropped_xy=0):
    """
    This function
    :param img: input image used for the algorithm
    :param cropped_xy: 1 when we want to crop around the center for the correlation, 0 when not
    :return: returns an image that is the body symmetry (correlation between left and right side of the image)
    """
    from scipy.ndimage.filters import gaussian_filter

    # Change orientation and define variables for
    data = np.squeeze(data)
    dim = data.shape

    img_data = gaussian_filter(data, [0, 5, 5])

    # Cropping around center of image to remove side noise
    if cropped_xy:
        x_mid = np.round(dim[0]/2)
        x_crop_min = int(x_mid - (0.25/2)*dim[0])
        x_crop_max = int(x_mid + (0.25/2)*dim[0])

        img_data[0:x_crop_min,:,:] = 0
        img_data[x_crop_max:-1,:,:] = 0

    # Acquiring a slice and inverted slice for correlation
    slice_p = np.squeeze(np.sum(img_data, 1))
    slice_p_reversed = np.flipud(slice_p)

    # initialise containers for correlation
    m, n = slice_p.shape
    cross_corr = ((2*m)-1, n)
    cross_corr = np.zeros(cross_corr)
    for iz in range(0, np.size(slice_p[1])):
        corr1 = slice_p[:, iz]
        corr2 = slice_p_reversed[:, iz]
        cross_corr[:, iz] = np.double(np.correlate(corr1, corr2, 'full'))
        max_value = np.max(cross_corr[:, iz])
        if max_value == 0:
            cross_corr[:, iz] = 0
        else:
            cross_corr[:, iz] = cross_corr[:, iz]/max_value
    data_out = np.zeros((dim[0], dim[2]))
    index1 = np.round(np.linspace(0,2*m-3, m))
    index2 = np.round(np.linspace(1,2*m-2, m))
    for i in range(0,m):
        indx1 = int(index1[i])
        indx2 = int(index2[i])
        out1 = cross_corr[indx1, :]
        out2 = cross_corr[indx2, :]
        data_out[i, :] = 0.5*(out1 + out2)
    result = np.hstack([data_out[:, np.newaxis, :] for i in range(0, dim[1])])

    return result


def normalize_array_histogram(array):
    """
    Equalizes the data in array
    :param array:
    :return:
    """
    array_min = np.amin(array)
    array -= array_min
    array_max = np.amax(array)
    array /= array_max

    return array


def get_minimum_path(data, smooth_factor=np.sqrt(2), invert=1, verbose=1, debug=0):
    """
    This method returns the minimal path of the image
    :param data: input data of the image
    :param smooth_factor:factor used to smooth the directions that are not up-down
    :param invert: inverts the image data for the algorithm. The algorithm works better if the image data is inverted
    :param verbose:
    :param debug:
    :return:
    """
    [m, n, p] = data.shape
    max_value = np.amax(data)
    if invert:
        data=max_value-data
    J1 = np.ones([m, n, p])*np.inf
    J2 = np.ones([m, n, p])*np.inf
    J1[:, :, 0] = 0
    for row in range(1, p):
        pJ = J1[:, :, row-1]
        cP = np.squeeze(data[1:-2, 1:-2, row])
        VI = np.dstack((cP*smooth_factor, cP*smooth_factor, cP, cP*smooth_factor, cP*smooth_factor))

        Jq = np.dstack((pJ[0:-3, 1:-2], pJ[1:-2, 0:-3], pJ[1:-2, 1:-2], pJ[1:-2, 2:-1], pJ[2:-1, 1:-2]))
        J1[1:-2, 1:-2, row] = np.min(Jq+VI, 2)
        pass

    J2[:, :, p-1] = 0
    for row in range(p-2, -1, -1):
        pJ = J2[:, :, row+1]
        cP = np.squeeze(data[1:-2, 1:-2, row])
        VI = np.dstack((cP*smooth_factor, cP*smooth_factor, cP, cP*smooth_factor, cP*smooth_factor))

        Jq = np.dstack((pJ[0:-3, 1:-2], pJ[1:-2, 0:-3], pJ[1:-2, 1:-2], pJ[1:-2, 2:-1], pJ[2:-1, 1:-2]))
        J2[1:-2, 1:-2, row] = np.min(Jq+VI, 2)
        pass

    result = J1+J2
    if invert:
        percent = np.percentile(result, 50)
        result[result > percent] = percent

        result_min = np.amin(result)
        result_max = np.amax(result)
        result = np.divide(np.subtract(result, result_min), result_max)
        result_max = np.amax(result)

    result = 1-result

    result[result == np.inf] = 0
    result[result == np.nan] = 0

    return result, J1, J2


def get_minimum_path_nii(fname):
    from msct_image import Image
    data=Image(fname)
    vesselness_data = data.data
    raw_orient=data.change_orientation()
    result ,J1, J2 = get_minimum_path(data.data, invert=1)
    data.data = result
    data.change_orientation(raw_orient)
    data.file_name += '_minimalpath'
    data.save()


def ind2sub(array_shape, ind):
    """
    :param array_shape: shape of the array
    :param ind: index number
    :return: coordinates equivalent to the index number for a given array shape
    """
    rows = (ind.astype('int') / array_shape[1])
    cols = (ind.astype('int') % array_shape[1])  # or numpy.mod(ind.astype('int'), array_shape[1])
    return rows, cols


def get_centerline(data, dim):
    """
    This function extracts the highest value per slice from a minimal path image
    and builds the centerline from it
    :param data:
    :param dim:
    :return:
    """
    centerline = np.zeros(dim)

    data[data == np.inf] = 0
    data[data == np.nan] = 0

    for iz in range(0, dim[2]):
        ind = np.argmax(data[:, :, iz])
        X, Y = ind2sub(data[:, :, iz].shape,ind)
        centerline[X,Y,iz] = 1

    return centerline


class SymmetryDetector(Algorithm):
    def __init__(self, input_image, contrast=None, verbose=0, direction='lr', nb_sections=1, crop_xy=1):
        super(SymmetryDetector, self).__init__(input_image)
        self._contrast = contrast
        self._verbose = verbose
        self.direction = direction
        self.nb_sections = nb_sections
        self.crop_xy = crop_xy

    @property
    def contrast(self):
        return self._contrast

    @contrast.setter
    def contrast(self, value):
        if value in ['t1', 't2']:
            self._contrast = value
        else:
            raise Exception('ERROR: contrast value must be t1 or t2')

    @property
    def verbose(self):
        return self._verbose

    @verbose.setter
    def verbose(self, value):
        if value in [0, 1]:
            self._verbose = value
        else:
            raise Exception('ERROR: verbose value must be an integer and equal to 0 or 1')

    def execute(self):
        """
        This method executes the symmetry detection
        :return: returns the symmetry data
        """
        img = Image(self.input_image)
        raw_orientation = img.change_orientation()
        data = np.squeeze(img.data)
        dim = data.shape
        section_length = dim[1]/self.nb_sections

        result = np.zeros(dim)

        for i in range(0, self.nb_sections):
            if (i+1)*section_length > dim[1]:
                y_length = (i+1)*section_length - ((i+1)*section_length - dim[1])
                result[:, i*section_length:i*section_length + y_length, :] = symmetry_detector_right_left(data[:, i*section_length:i*section_length + y_length, :],  cropped_xy=self.crop_xy)
            sym = symmetry_detector_right_left(data[:, i*section_length:(i+1)*section_length, :], cropped_xy=self.crop_xy)
            result[:, i*section_length:(i+1)*section_length, :] = sym

        result_image = Image(img)
        if len(result_image.data) == 4:
            result_image.data = result[:,:,:,np.newaxis]
        else:
            result_image.data = result

        result_image.change_orientation(raw_orientation)

        return result_image.data


class SCAD(Algorithm):
    def __init__(self, input_image, contrast=None, verbose=1, rm_tmp_file=0,output_filename=None, debug=0, vesselness_provided=0, minimum_path_exponent=100, enable_symmetry=0, symmetry_exponent=0, spinalcord_radius = 3, smooth_vesselness = 0):
        """
        Constructor for the automatic spinal cord detection
        :param output_filename: Name of the result file of the centerline detection. Must contain the extension (.nii / .nii.gz)
        :param input_image:
        :param contrast:
        :param verbose:
        :param rm_tmp_file:
        :param debug:
        :param produce_output: Produce output debug files,
        :param vesselness_provided: Activate if the vesselness filter image is already provided (to save time),
               the image is expected to be in the same folder as the input image
        :return:
        """
        produce_output = 0
        if verbose == 2:
            produce_output = 1
        super(SCAD, self).__init__(input_image, produce_output=produce_output)
        self._contrast = contrast
        self._verbose = verbose
        self.output_filename = input_image.file_name + '_centerline.nii.gz'
        if output_filename is not None:
            self.output_filename = output_filename
        self.rm_tmp_file = rm_tmp_file
        self.debug = debug
        self.vesselness_provided = vesselness_provided
        self.minimum_path_exponent = minimum_path_exponent
        self.enable_symmetry = enable_symmetry
        self.symmetry_exponent = symmetry_exponent
        self.spinalcord_radius = spinalcord_radius
        self.smooth_vesselness = smooth_vesselness

        # attributes used in the algorithm
        self.raw_orientation = None
        self.raw_symmetry = None
        self.J1_min_path = None
        self.J2_min_path = None
        self.minimum_path_data = None
        self.minimum_path_powered = None
        self.smoothed_min_path = None
        self.spine_detect_data = None
        self.centerline_with_outliers = None

        self.debug_folder = None
        self.path_tmp = None


    @property
    def contrast(self):
        return self._contrast

    @contrast.setter
    def contrast(self, value):
        if value in ['t1', 't2']:
            self._contrast = value
        else:
            raise Exception('ERROR: contrast value must be t1 or t2')

    @property
    def verbose(self):
        return self._verbose

    @verbose.setter
    def verbose(self, value):
        if value in [0, 1, 2]:
            self._verbose = value
        else:
            raise Exception('ERROR: verbose value must be an integer and equal to 0 or 1')

    def produce_output_files(self):
        """
        Method used to output all debug files at the same time. To be used after the algorithm is executed

        :return:
        """
        import time
        from sct_utils import slash_at_the_end
        path_tmp = slash_at_the_end('scad_output_'+time.strftime('%y%m%d%H%M%S'), 1)
        sct.run('mkdir '+path_tmp, self.verbose)
        # getting input image header
        img = self.input_image.copy()

        # saving body symmetry
        img.data = self.raw_symmetry
        img.change_orientation(self.raw_orientation)
        img.file_name += 'body_symmetry'
        img.save()

        # saving minimum paths
        img.data = self.minimum_path_data
        img.change_orientation(self.raw_orientation)
        img.file_name = 'min_path'
        img.save()
        img.data = self.J1_min_path
        img.change_orientation(self.raw_orientation)
        img.file_name = 'J1_min_path'
        img.save()
        img.data = self.J2_min_path
        img.change_orientation(self.raw_orientation)
        img.file_name = 'J2_min_path'
        img.save()

        # saving minimum path powered
        img.data = self.minimum_path_powered
        img.change_orientation(self.raw_orientation)
        img.file_name = 'min_path_powered_'+str(self.minimum_path_exponent)
        img.save()

        # saving smoothed min path
        img = self.smoothed_min_path.copy()
        img.change_orientation(self.raw_orientation)
        img.file_name = 'min_path_power_'+str(self.minimum_path_exponent)+'_smoothed'
        img.save()

        # save symmetry_weighted_minimal_path
        img.data = self.spine_detect_data
        img.change_orientation(self.raw_orientation)
        img.file_name = 'symmetry_weighted_minimal_path'
        img.save()

    def output_debug_file(self, img, data, file_name):
        """
        This method writes a nifti file that corresponds to a step in the algorithm for easy debug.
        The new nifti file uses the header from the the image passed as parameter
        :param data: data to be written to file
        :param file_name: filename...
        :return: None
        """
        if self.verbose == 2:
            current_folder = os.getcwd()
            #os.chdir(self.path_tmp)
            try:
                img = Image(img)
                img.data = data
                img.change_orientation(self.raw_orientation)
                img.file_name = file_name
                img.save()
            except Exception, e:
                print e
            #os.chdir(current_folder)

    def setup_debug_folder(self):
        """
        Sets up the folder for the step by step files for this algorithm
        The folder's absolute path can be found in the self.debug_folder property
        :return: None
        """
        if self.produce_output:
            import time
            from sct_utils import slash_at_the_end
            folder = slash_at_the_end('scad_output_'+time.strftime('%y%m%d%H%M%S'), 1)
            sct.run('mkdir '+folder, self.verbose)
            self.debug_folder = os.path.abspath(folder)
            conv.convert(str(self.input_image.absolutepath), str(self.debug_folder)+'/raw.nii.gz')

    def create_temporary_path(self):
        import time
        from sct_utils import slash_at_the_end
        path_tmp = slash_at_the_end('tmp.'+time.strftime('%y%m%d%H%M%S'), 1)
        sct.run('mkdir '+path_tmp, self.verbose)
        return path_tmp

    def execute(self):
        print 'Execution of the SCAD algorithm in '+str(os.getcwd())

        original_name = self.input_image.file_name
        vesselness_file_name = 'imageVesselNessFilter.nii.gz'
        raw_file_name = 'raw.nii'

        # self.setup_debug_folder()

        if self.debug:
            import matplotlib.pyplot as plt # import for debug purposes

        # create tmp and copy input
        self.path_tmp = self.create_temporary_path()
        conv.convert(self.input_image.absolutepath, self.path_tmp+raw_file_name)

        if self.vesselness_provided:
            sct.run('cp '+vesselness_file_name+' '+self.path_tmp+vesselness_file_name)
        os.chdir(self.path_tmp)

        # get input image information
        img = Image(raw_file_name)

        # save original orientation and change image to RPI
        self.raw_orientation = img.change_orientation()

        # get body symmetry
        if self.enable_symmetry:
            from msct_image import change_data_orientation
            sym = SymmetryDetector(raw_file_name, self.contrast, crop_xy=0)
            self.raw_symmetry = sym.execute()
            img.change_orientation(self.raw_orientation)
            self.output_debug_file(img, self.raw_symmetry, 'body_symmetry')
            img.change_orientation()

        if self.smooth_vesselness:
            from msct_image import change_data_orientation
            img.data = gaussian_filter(img.data, [10,10, 1])
            self.output_debug_file(img, img.data, "raw_smooth")
            normalised_symmetry = normalize_array_histogram(self.raw_symmetry)
            # normalized_data = normalize_array_histogram(img.data)
            img.data = np.multiply(img.data, change_data_orientation(normalised_symmetry, self.raw_orientation, "RPI"))
            img.file_name = "symmetry_x_rawsmoothed"
            raw_file_name = img.file_name + img.ext
            img.change_orientation(self.raw_orientation)
            img.save()
            self._contrast = "t1"

        # vesselness filter
        if not self.vesselness_provided:
            sct.run('isct_vesselness -i '+raw_file_name+' -t ' + self._contrast+' -radius '+str(self.spinalcord_radius))

        # load vesselness filter data and perform minimum path on it
        img = Image(vesselness_file_name)

        img.change_orientation()
        self.minimum_path_data, self.J1_min_path, self.J2_min_path = get_minimum_path(img.data, invert=1, debug=1)
        self.output_debug_file(img, self.minimum_path_data, 'minimal_path')
        self.output_debug_file(img, self.J1_min_path, 'J1_minimal_path')
        self.output_debug_file(img, self.J2_min_path, 'J2_minimal_path')

        # Apply an exponent to the minimum path
        self.minimum_path_powered = np.power(self.minimum_path_data, self.minimum_path_exponent)
        self.output_debug_file(img, self.minimum_path_powered, 'minimal_path_power_'+str(self.minimum_path_exponent))

        # Saving in Image since smooth_minimal_path needs pixel dimensions
        img.data = self.minimum_path_powered

        # smooth resulting minimal path
        self.smoothed_min_path = smooth_minimal_path(img)
        self.output_debug_file(img, self.smoothed_min_path.data, 'minimal_path_smooth')

        # normalise symmetry values between 0 and 1
        if self.enable_symmetry:
            normalised_symmetry = normalize_array_histogram(self.raw_symmetry)
<<<<<<< HEAD
            self.output_debug_file(img, self.smoothed_min_path.data, 'minimal_path_smooth')

        # multiply normalised symmetry data with the minimum path result
            from msct_image import change_data_orientation
            self.spine_detect_data = np.multiply(self.smoothed_min_path.data, change_data_orientation(np.power(normalised_symmetry, self.symmetry_exponent), self.raw_orientation, 'RPI'))
            self.output_debug_file(img, self.spine_detect_data, 'symmetry_x_min_path')
=======
            self.output_debug_file(img, self.smoothed_min_path.data, "normalized_symmetry")

        # multiply normalised symmetry data with the minimum path result
            from msct_image import change_data_orientation
            rpi_normalized_sym = change_data_orientation(np.power(normalised_symmetry, self.symmetry_exponent), self.raw_orientation, "RPI")
            self.spine_detect_data = np.multiply(self.smoothed_min_path.data, rpi_normalized_sym)
            self.output_debug_file(img, self.spine_detect_data, "symmetry_x_min_path")
>>>>>>> bcd08bde
            # extract the centerline from the minimal path image
            self.centerline_with_outliers = get_centerline(self.spine_detect_data, self.spine_detect_data.shape)
        else:
            # extract the centerline from the minimal path image
            self.centerline_with_outliers = get_centerline(self.smoothed_min_path.data, self.smoothed_min_path.data.shape)
        self.output_debug_file(img, self.centerline_with_outliers, 'centerline_with_outliers')

        # saving centerline with outliers to have
        img.data = self.centerline_with_outliers
        img.change_orientation()
        img.file_name = 'centerline_with_outliers'
        img.save()

        # use a b-spline to smooth out the centerline
        x, y, z, dx, dy, dz = smooth_centerline('centerline_with_outliers.nii.gz')

        # save the centerline
        nx, ny, nz, nt, px, py, pz, pt = img.dim
        img.data = np.zeros((nx, ny, nz))
        for i in range(0, np.size(x)-1):
            img.data[int(x[i]), int(y[i]), int(z[i])] = 1

        self.output_debug_file(img, img.data, 'centerline')
        img.change_orientation(self.raw_orientation)
        img.file_name = 'centerline'
        img.save()

        # copy back centerline
        os.chdir('../')
        conv.convert(self.path_tmp+img.file_name+img.ext, self.output_filename)
        if self.rm_tmp_file == 1:
            import shutil
            shutil.rmtree(self.path_tmp)

        print 'To view the output with FSL :'
        sct.printv('fslview '+self.input_image.absolutepath+' '+self.output_filename+' -l Red', self.verbose, 'info')


def get_parser():
    """
    :return: Returns the parser with the command line documentation contained in it.
    """
    # Initialize the parser
    parser = Parser(__file__)
    parser.usage.set_description("""This program is used to get the centerline of the spinal cord of a subject by using one of the three methods describe in the -method flag .""")
    parser.add_option(name='-i',
                      type_value='image_nifti',
                      description='Image to get centerline from.',
                      mandatory=True,
                      example='t2.nii.gz')
    parser.usage.addSection('Execution Option')
    parser.add_option(name='-method',
                      type_value='multiple_choice',
                      description='Method to get the centerline:\n'
'auto: Uses vesselness filtering + minimal path + body symmetry. Fully automatic.\n'
'point: Uses slice-by-slice registration. Requires point inside the cord. Requires FSL flirt.\n'
'labels: Fit spline function across labels. Requires a couple of points along the cord.',
                      mandatory=True,
                      example=['auto', 'point', 'labels'])
    parser.usage.addSection('General options')
    parser.add_option(name='-o',
                      type_value='string',
                      description='Centerline file name (result file name)',
                      mandatory=False,
                      example='out.nii.gz')
    parser.add_option(name='-r',
                      type_value='multiple_choice',
                      description= 'Removes the temporary folder and debug folder used for the algorithm at the end of execution',
                      mandatory=False,
                      default_value='1',
                      example=['0', '1'])
    parser.add_option(name='-v',
                      type_value='multiple_choice',
                      description='1: display on, 0: display off (default)',
                      mandatory=False,
                      example=['0', '1', '2'],
                      default_value='1')
    parser.add_option(name='-h',
                      type_value=None,
                      description='display this help',
                      mandatory=False)

    parser.usage.addSection('Automatic method options')
    parser.add_option(name='-contrast',
                      type_value='multiple_choice',
                      description='type of image contrast, t2: cord dark / CSF bright ; t1: cord bright / CSF dark.\n'
                                  'For dMRI use t1, for T2* or MT use t2',
                      mandatory=False,
                      example=['t1', 't2'])
    parser.add_option(name='-t',
                      type_value='multiple_choice',
                      description='type of image contrast, t2: cord dark / CSF bright ; t1: cord bright / CSF dark.\n'
                                  'For dMRI use t1, for T2* or MT use t2',
                      mandatory=False,
                      example=['t1', 't2'],
                      deprecated_by='-contrast')
    parser.add_option(name='-radius',
                      type_value='int',
                      description='Approximate radius of spinal cord to help the algorithm',
                      mandatory=False,
<<<<<<< HEAD
                      default_value='4',
                      example='4')
    parser.add_option(name='-sym_exp',
                      type_value='int',
                      description='Weight symmetry value (only use with flag -sym). Minimum weight: 0, maximum weight: 100.',
=======
                      default_value="4",
                      example="4")
    parser.add_option(name="-smooth_vesselness",
                      type_value="multiple_choice",
                      description="Smoothing of the vesselness image",
                      mandatory=False,
                      default_value="0",
                      example=['0', '1'])
    parser.add_option(name="-sym_exp",
                      type_value="int",
                      description="Weight symmetry value (only use with flag -sym). Minimum weight: 0, maximum weight: 100.",
>>>>>>> bcd08bde
                      mandatory=False,
                      default_value='10')
    parser.add_option(name='-sym',
                      type_value='multiple_choice',
                      description='Uses right-left symmetry of the image to improve accuracy.',
                      mandatory=False,
                      default_value='0',
                      example=['0', '1'])

    parser.usage.addSection('Point method options')
    parser.add_option(name='-point',
                      type_value='file',
                      description='Binary image with a point inside the spinal cord.',
                      mandatory=False,
                      example='t2_point.nii.gz')
    parser.add_option(name='-p',
                      type_value='file',
                      description='Binary image with a point inside the spinal cord.',
                      mandatory=False,
                      example='t2_point.nii.gz',
                      deprecated_by='-point')
    parser.add_option(name='-g',
                      type_value='int',
                      description='Gap between slices for registration. Higher is faster but less robust.',
                      mandatory=False,
                      default_value=4,
                      example='4')
    parser.add_option(name='-k',
                      type_value='int',
                      description='Kernel size for gaussian mask. Higher is more robust but less accurate.',
                      mandatory=False,
                      default_value=4,
                      example='4')

    parser.usage.addSection('Label method options')
    parser.add_option(name='-l',
                      type_value=[[','], 'file'],
                      description='Binary image with several points (5 to 10) along the spinal cord.',
                      mandatory=False,
                      example='t2_labels.nii.gz')

    return parser


if __name__ == '__main__':
    param = Param()
    param_default = Param()

    # init default params
    output_file_name = None
    verbose = param_default.verbose
    rm_tmp_files = param_default.remove_temp_files

    # get parser info
    parser = get_parser()
    arguments = parser.parse(sys.argv[1:])
    method = arguments['-method']
    fname_in = arguments['-i']
    if '-o' in arguments:
        output_file_name = arguments['-o']
    if '-v' in arguments:
        verbose = int(arguments['-v'])
    if '-r' in arguments:
        rm_tmp_files = int(arguments['-r'])

    if method == 'labels':
        if '-l' in arguments:
            list_fname_labels = arguments['-l']
        else:
            sct.printv('ERROR: Needs input label (option -l).', 1, 'error')
        get_centerline_from_labels(fname_in, list_fname_labels, param, output_file_name, rm_tmp_files)

    elif method == 'point':
        if '-point' in arguments:
            fname_point = arguments['-p']
        else:
            sct.printv('ERROR: Needs input point (option -p).', 1, 'error')
        if '-g' in arguments:
            gap = arguments['-g']
        if '-k' in arguments:
            gaussian_kernel = arguments['-k']
        get_centerline_from_point(fname_in, fname_point, gap, gaussian_kernel, rm_tmp_files)

    elif method == 'auto':
        try:
            contrast = arguments['-contrast']
        except Exception, e:
            sct.printv('The method automatic requires a contrast type to be defined', type='error')
        im = Image(fname_in)
        scad = SCAD(im, contrast=contrast)
<<<<<<< HEAD
        if '-o' in arguments:
            scad.output_filename = arguments['-o']
        if '-r' in arguments:
            scad.rm_tmp_file = int(arguments['-r'])
        if '-sym' in arguments:
            scad.enable_symmetry = int(arguments['-sym'])
        if '-sym_exp' in arguments:
            scad.symmetry_exponent = int(arguments['-sym_exp'])
        if '-radius' in arguments:
            scad.spinalcord_radius = int(arguments['-radius'])
        if '-v' in arguments:
            scad.verbose = int(arguments['-v'])
=======
        if "-o" in arguments:
            scad.output_filename = arguments["-o"]
        if "-r" in arguments:
            scad.rm_tmp_file = int(arguments["-r"])
        if "-sym" in arguments:
            scad.enable_symmetry = int(arguments["-sym"])
        if "-sym_exp" in arguments:
            scad.symmetry_exponent = int(arguments["-sym_exp"])
        if "-radius" in arguments:
            scad.spinalcord_radius = int(arguments["-radius"])
        if "-smooth_vesselness" in arguments:
            scad.smooth_vesselness = int(arguments["-smooth_vesselness"])
        if "-v" in arguments:
            scad.verbose = int(arguments["-v"])
>>>>>>> bcd08bde
        scad.execute()




<|MERGE_RESOLUTION|>--- conflicted
+++ resolved
@@ -29,7 +29,6 @@
 from scipy.ndimage.filters import gaussian_filter
 
 
-
 class Param:
    ## The constructor
    def __init__(self):
@@ -484,7 +483,7 @@
     """
 
     nx, ny, nz, nt, px, py, pz, pt = img.dim
-
+    from scipy.ndimage.filters import gaussian_filter
     raw_orientation = img.change_orientation()
 
     img.data = gaussian_filter(img.data, [nb_pixels/px, nb_pixels/py, 0])
@@ -960,14 +959,6 @@
         # normalise symmetry values between 0 and 1
         if self.enable_symmetry:
             normalised_symmetry = normalize_array_histogram(self.raw_symmetry)
-<<<<<<< HEAD
-            self.output_debug_file(img, self.smoothed_min_path.data, 'minimal_path_smooth')
-
-        # multiply normalised symmetry data with the minimum path result
-            from msct_image import change_data_orientation
-            self.spine_detect_data = np.multiply(self.smoothed_min_path.data, change_data_orientation(np.power(normalised_symmetry, self.symmetry_exponent), self.raw_orientation, 'RPI'))
-            self.output_debug_file(img, self.spine_detect_data, 'symmetry_x_min_path')
-=======
             self.output_debug_file(img, self.smoothed_min_path.data, "normalized_symmetry")
 
         # multiply normalised symmetry data with the minimum path result
@@ -975,7 +966,6 @@
             rpi_normalized_sym = change_data_orientation(np.power(normalised_symmetry, self.symmetry_exponent), self.raw_orientation, "RPI")
             self.spine_detect_data = np.multiply(self.smoothed_min_path.data, rpi_normalized_sym)
             self.output_debug_file(img, self.spine_detect_data, "symmetry_x_min_path")
->>>>>>> bcd08bde
             # extract the centerline from the minimal path image
             self.centerline_with_outliers = get_centerline(self.spine_detect_data, self.spine_detect_data.shape)
         else:
@@ -1069,34 +1059,26 @@
                       type_value='multiple_choice',
                       description='type of image contrast, t2: cord dark / CSF bright ; t1: cord bright / CSF dark.\n'
                                   'For dMRI use t1, for T2* or MT use t2',
-                      mandatory=False,
-                      example=['t1', 't2'],
-                      deprecated_by='-contrast')
-    parser.add_option(name='-radius',
-                      type_value='int',
-                      description='Approximate radius of spinal cord to help the algorithm',
-                      mandatory=False,
-<<<<<<< HEAD
-                      default_value='4',
-                      example='4')
+                      deprecated_by='-contrast',
+                      mandatory=True,
+                      example=['t1', 't2'])
+    parser.add_option(name="-radius",
+                      type_value="int",
+                      description="Approximate radius of spinal cord to help the algorithm",
+                      mandatory=False,
+                      default_value="4",
+                      example="4")    
+    parser.add_option(name="-smooth_vesselness",
+                      type_value="multiple_choice",
+                      description="Smoothing of the vesselness image",
+                      mandatory=False,
+                      default_value="0",
+                      example=['0', '1'])
     parser.add_option(name='-sym_exp',
                       type_value='int',
                       description='Weight symmetry value (only use with flag -sym). Minimum weight: 0, maximum weight: 100.',
-=======
-                      default_value="4",
-                      example="4")
-    parser.add_option(name="-smooth_vesselness",
-                      type_value="multiple_choice",
-                      description="Smoothing of the vesselness image",
-                      mandatory=False,
-                      default_value="0",
-                      example=['0', '1'])
-    parser.add_option(name="-sym_exp",
-                      type_value="int",
-                      description="Weight symmetry value (only use with flag -sym). Minimum weight: 0, maximum weight: 100.",
->>>>>>> bcd08bde
-                      mandatory=False,
-                      default_value='10')
+                      mandatory=False,
+                      default_value=10)
     parser.add_option(name='-sym',
                       type_value='multiple_choice',
                       description='Uses right-left symmetry of the image to improve accuracy.',
@@ -1114,14 +1096,13 @@
                       type_value='file',
                       description='Binary image with a point inside the spinal cord.',
                       mandatory=False,
-                      example='t2_point.nii.gz',
-                      deprecated_by='-point')
-    parser.add_option(name='-g',
-                      type_value='int',
-                      description='Gap between slices for registration. Higher is faster but less robust.',
+                      example='t2_point.nii.gz')
+    parser.add_option(name="-g",
+                      type_value="int",
+                      description="Gap between slices for registration. Higher is faster but less robust.",
                       mandatory=False,
                       default_value=4,
-                      example='4')
+                      example="4")    
     parser.add_option(name='-k',
                       type_value='int',
                       description='Kernel size for gaussian mask. Higher is more robust but less accurate.',
@@ -1185,20 +1166,6 @@
             sct.printv('The method automatic requires a contrast type to be defined', type='error')
         im = Image(fname_in)
         scad = SCAD(im, contrast=contrast)
-<<<<<<< HEAD
-        if '-o' in arguments:
-            scad.output_filename = arguments['-o']
-        if '-r' in arguments:
-            scad.rm_tmp_file = int(arguments['-r'])
-        if '-sym' in arguments:
-            scad.enable_symmetry = int(arguments['-sym'])
-        if '-sym_exp' in arguments:
-            scad.symmetry_exponent = int(arguments['-sym_exp'])
-        if '-radius' in arguments:
-            scad.spinalcord_radius = int(arguments['-radius'])
-        if '-v' in arguments:
-            scad.verbose = int(arguments['-v'])
-=======
         if "-o" in arguments:
             scad.output_filename = arguments["-o"]
         if "-r" in arguments:
@@ -1213,7 +1180,6 @@
             scad.smooth_vesselness = int(arguments["-smooth_vesselness"])
         if "-v" in arguments:
             scad.verbose = int(arguments["-v"])
->>>>>>> bcd08bde
         scad.execute()
 
 
