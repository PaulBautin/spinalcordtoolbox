#!/usr/bin/env python
#
# multi-label registration of spinal cord internal structure
#
# ----------------------------------------------------------------------------
# Copyright (c) 2013 Polytechnique Montreal <www.neuro.polymtl.ca>
# Authors: Sara Dupont
# Modified: 2015-05-20
#
# About the license: see the file LICENSE.TXT
<<<<<<< HEAD
###############################################################################
=======
#########################################################################################

>>>>>>> 1cb5d77f
import os
import shutil
import sys

<<<<<<< HEAD
from sct_convert import convert
import sct_image
import sct_utils as sct
from msct_image import Image
from msct_parser import Parser


=======
import sct_utils as sct
from msct_image import Image
from msct_parser import Parser
from sct_convert import convert
import sct_crop_image
>>>>>>> 1cb5d77f

class Param:
    def __init__(self):
        self.thr = 0.5
        self.gap = (100, 200)
        self.smooth = 0.8
        self.param_reg = 'step=1,type=im,algo=slicereg,metric=MeanSquares:step=2,type=im,algo=syn,metric=MeanSquares,iter=10,smooth=0,shrink=2:step=3,type=im,algo=bsplinesyn,metric=MeanSquares,iter=5,smooth=0'
        self.output_folder = './'
        self.verbose = 1
        self.remove_tmp = 1
        self.qc = 1


class MultiLabelRegistration:
    def __init__(self,
                 fname_gm,
                 fname_wm,
                 path_template,
                 fname_warp_template2target,
                 param=None,
                 fname_warp_target2template=None,
                 apply_warp_template=0):
        if param is None:
            self.param = Param()
        else:
            self.param = param
        self.fname_gm = fname_gm
        self.im_gm = Image(fname_gm)
        self.im_wm = Image(fname_wm)
        self.path_template = sct.slash_at_the_end(path_template, 1)
        if 'MNI-Poly-AMU_GM.nii.gz' in os.listdir(self.path_template + 'template/'):
            self.im_template_gm = Image(self.path_template + 'template/MNI-Poly-AMU_GM.nii.gz')
            self.im_template_wm = Image(self.path_template + 'template/MNI-Poly-AMU_WM.nii.gz')
            self.template = 'MNI-Poly-AMU'
        else:
            self.im_template_gm = Image(self.path_template + 'template/PAM50_gm.nii.gz')
            self.im_template_wm = Image(self.path_template + 'template/PAM50_wm.nii.gz')
            self.template = 'PAM50'

        # Previous warping fields:
        self.fname_warp_template2target = fname_warp_template2target
        self.fname_warp_target2template = fname_warp_target2template

        # new warping fields:
        self.fname_warp_template2gm = ''
        self.fname_wwarp_gm2template = ''
        self.apply_warp_template = apply_warp_template

    def register(self):
        # accentuate separation WM/GM
        self.im_gm = thr_im(self.im_gm, 0.01, self.param.thr)
        self.im_wm = thr_im(self.im_wm, 0.01, self.param.thr)
        self.im_template_gm = thr_im(self.im_template_gm, 0.01, self.param.thr)
        self.im_template_wm = thr_im(self.im_template_wm, 0.01, self.param.thr)

        ## create multilabel images:
        # copy GM images to keep header information
        im_automatic_ml = self.im_gm.copy()
        im_template_ml = self.im_template_gm.copy()

        # create multi-label segmentation with GM*200 + WM*100 (100 and 200 encoded in self.param.gap)
        im_automatic_ml.data = self.param.gap[1] * self.im_gm.data + self.param.gap[0] * self.im_wm.data
        im_template_ml.data = self.param.gap[1] * self.im_template_gm.data + self.param.gap[
            0] * self.im_template_wm.data

        # set new names
        fname_automatic_ml = 'multilabel_automatic_seg.nii.gz'
        fname_template_ml = 'multilabel_template_seg.nii.gz'
        im_automatic_ml.setFileName(fname_automatic_ml)
        im_template_ml.setFileName(fname_template_ml)

        # Create temporary folder and put files in it
        tmp_dir = sct.tmp_create()

        path_gm, file_gm, ext_gm = sct.extract_fname(self.fname_gm)
<<<<<<< HEAD
        path_warp_template2target, file_warp_template2target, ext_warp_template2target = sct.extract_fname(self.fname_warp_template2target)

        convert(self.fname_gm, tmp_dir+file_gm+ext_gm)
        convert(self.fname_warp_template2target, tmp_dir+file_warp_template2target+ext_warp_template2target, squeeze_data=0)
        if self.fname_warp_target2template:
            path_warp_target2template, file_warp_target2template, ext_warp_target2template = sct.extract_fname(self.fname_warp_target2template)
            convert(self.fname_warp_target2template, tmp_dir+file_warp_target2template+ext_warp_target2template, squeeze_data=0)
=======
        path_warp_template2target, file_warp_template2target, ext_warp_template2target = sct.extract_fname(
            self.fname_warp_template2target)

        convert(self.fname_gm, tmp_dir + file_gm + ext_gm)
        convert(
            self.fname_warp_template2target,
            tmp_dir + file_warp_template2target + ext_warp_template2target,
            squeeze_data=0)
        if self.fname_warp_target2template is not None:
            path_warp_target2template, file_warp_target2template, ext_warp_target2template = sct.extract_fname(
                self.fname_warp_target2template)
            convert(
                self.fname_warp_target2template,
                tmp_dir + file_warp_target2template + ext_warp_target2template,
                squeeze_data=0)
>>>>>>> 3a119fed618673d9608c571b6c815100505dfb6d

        os.chdir(tmp_dir)
        # save images
        im_automatic_ml.save()
        im_template_ml.save()

        # apply template2image warping field
        if self.apply_warp_template == 1:
            fname_template_ml_new = sct.add_suffix(fname_template_ml, '_r')
            sct.run('sct_apply_transfo -i ' + fname_template_ml + ' -d ' + fname_automatic_ml + ' -w ' +
                    file_warp_template2target + ext_warp_template2target + ' -o ' + fname_template_ml_new)
            fname_template_ml = fname_template_ml_new

        nx, ny, nz, nt, px, py, pz, pt = im_automatic_ml.dim
        size_mask = int(22.5 / px)
        fname_mask = 'square_mask.nii.gz'
        sct.run('sct_create_mask -i ' + fname_automatic_ml + ' -p centerline,' + fname_automatic_ml + ' -f box -size ' +
                str(size_mask) + ' -o ' + fname_mask)

        fname_automatic_ml, xi, xf, yi, yf, zi, zf = crop_im(fname_automatic_ml, fname_mask)
        fname_template_ml, xi, xf, yi, yf, zi, zf = crop_im(fname_template_ml, fname_mask)

        path_automatic_ml, file_automatic_ml, ext_automatic_ml = sct.extract_fname(fname_automatic_ml)
        path_template_ml, file_template_ml, ext_template_ml = sct.extract_fname(fname_template_ml)

        # Register multilabel images together
        cmd_reg = 'sct_register_multimodal -i ' + fname_template_ml + ' -d ' + fname_automatic_ml + ' -param ' + self.param.param_reg
        if 'centermass' in self.param.param_reg:
            fname_template_ml_seg = sct.add_suffix(fname_template_ml, '_bin')
<<<<<<< HEAD
            sct.run('sct_maths -i '+fname_template_ml+' -bin 0 -o '+fname_template_ml_seg)
            fname_automatic_ml_seg = sct.add_suffix(fname_automatic_ml, '_bin')
            sct.run('sct_maths -i '+fname_automatic_ml+' -bin 50 -o '+fname_automatic_ml_seg)
            cmd_reg += ' -iseg '+fname_template_ml_seg+' -dseg '+fname_automatic_ml_seg
=======
            sct.run('sct_maths -i ' + fname_template_ml + ' -bin 0 -o ' + fname_template_ml_seg)

            fname_automatic_ml_seg = sct.add_suffix(fname_automatic_ml, '_bin')
            # sct.run('sct_maths -i '+fname_automatic_ml+' -thr 50 -o '+fname_automatic_ml_seg)
            sct.run('sct_maths -i ' + fname_automatic_ml + ' -bin 50 -o ' + fname_automatic_ml_seg)

            cmd_reg += ' -iseg ' + fname_template_ml_seg + ' -dseg ' + fname_automatic_ml_seg
>>>>>>> 3a119fed618673d9608c571b6c815100505dfb6d

        sct.run(cmd_reg)
        fname_warp_multilabel_template2auto = 'warp_' + file_template_ml + '2' + file_automatic_ml + '.nii.gz'
        fname_warp_multilabel_auto2template = 'warp_' + file_automatic_ml + '2' + file_template_ml + '.nii.gz'

<<<<<<< HEAD
        self.fname_warp_template2gm = 'warp_template2'+file_gm+'.nii.gz'
=======
        self.fname_warp_template2gm = 'warp_template2' + file_gm + '.nii.gz'
>>>>>>> 3a119fed618673d9608c571b6c815100505dfb6d

        sct.run('sct_concat_transfo -w ' + file_warp_template2target + ext_warp_template2target + ',' +
                fname_warp_multilabel_template2auto + ' -d ' + file_gm + ext_gm + ' -o ' + self.fname_warp_template2gm)

        if self.fname_warp_target2template is not None:
            path_script = os.path.dirname(__file__)
            path_sct = os.path.dirname(path_script)
            if self.template == 'MNI-Poly-AMU':
                fname_dest = path_sct + '/data/MNI-Poly-AMU/template/MNI-Poly-AMU_T2.nii.gz'
            elif self.template == 'PAM50':
                fname_dest = path_sct + '/data/PAM50/template/PAM50_t2.nii.gz'

            self.fname_warp_gm2template = 'warp_' + file_gm + '_gm2template.nii.gz'
            sct.run('sct_concat_transfo -w ' + fname_warp_multilabel_auto2template + ',' + file_warp_target2template +
                    ext_warp_target2template + ' -d ' + fname_dest + ' -o ' + self.fname_warp_gm2template)

        os.chdir('..')

<<<<<<< HEAD
        sct.generate_output_file(tmp_dir+self.fname_warp_template2gm, self.param.output_folder+self.fname_warp_template2gm)
=======
        sct.generate_output_file(tmp_dir + self.fname_warp_template2gm,
                                 self.param.output_folder + self.fname_warp_template2gm)
>>>>>>> 3a119fed618673d9608c571b6c815100505dfb6d
        if self.fname_warp_target2template is not None:
            sct.generate_output_file(tmp_dir + self.fname_warp_gm2template,
                                     self.param.output_folder + self.fname_warp_gm2template)

        if self.param.qc:
            fname_grid_warped = visualize_warp(
                tmp_dir + fname_warp_multilabel_template2auto, rm_tmp=self.param.remove_tmp)
            path_grid_warped, file_grid_warped, ext_grid_warped = sct.extract_fname(fname_grid_warped)
            sct.generate_output_file(fname_grid_warped, self.param.output_folder + file_grid_warped + ext_grid_warped)

        if self.param.remove_tmp:
<<<<<<< HEAD
<<<<<<< HEAD
            shutil.rmtree(tmp_dir, ignore_errors=True)
=======
            sct.run('rm -rf ' + tmp_dir, error_exit='warning')
>>>>>>> 3a119fed618673d9608c571b6c815100505dfb6d
=======
            shutil.rmtree(tmp_dir, ignore_errors=True)
>>>>>>> 1cb5d77f

    def validation(self, fname_manual_gmseg, fname_sc_seg):
        path_manual_gmseg, file_manual_gmseg, ext_manual_gmseg = sct.extract_fname(fname_manual_gmseg)
        path_sc_seg, file_sc_seg, ext_sc_seg = sct.extract_fname(fname_sc_seg)

        # Create tmp folder and copy files in it
        tmp_dir = sct.tmp_create()
<<<<<<< HEAD
<<<<<<< HEAD
        shutil.copyfile(fname_manual_gmseg, os.path.join(tmp_dir, file_manual_gmseg, ext_manual_gmseg))
        shutil.copyfile(fname_sc_seg, os.path.join(tmp_dir, file_sc_seg, ext_sc_seg))
        shutil.copyfile(os.path.join(self.param.output_folder, self.fname_warp_template2gm),
                        os.path.join(tmp_dir, self.fname_warp_template2gm))
=======
        sct.run('cp ' + fname_manual_gmseg + ' ' + tmp_dir + file_manual_gmseg + ext_manual_gmseg)
        sct.run('cp ' + fname_sc_seg + ' ' + tmp_dir + file_sc_seg + ext_sc_seg)
        sct.run('cp ' + self.param.output_folder + self.fname_warp_template2gm + ' ' + tmp_dir +
                self.fname_warp_template2gm)
>>>>>>> 3a119fed618673d9608c571b6c815100505dfb6d
=======
        shutil.copy(fname_manual_gmseg, tmp_dir + file_manual_gmseg + ext_manual_gmseg)
        shutil.copy(fname_sc_seg, tmp_dir + file_sc_seg + ext_sc_seg)
        shutil.copy( self.param.output_folder + self.fname_warp_template2gm,
                     tmp_dir + self.fname_warp_template2gm)
>>>>>>> 1cb5d77f
        os.chdir(tmp_dir)

        sct.run('sct_warp_template -d ' + fname_manual_gmseg + ' -w ' + self.fname_warp_template2gm + ' -qc 0 -a 0')
        if 'MNI-Poly-AMU_GM.nii.gz' in os.listdir('label/template/'):
            im_new_template_gm = Image('label/template/MNI-Poly-AMU_GM.nii.gz')
            im_new_template_wm = Image('label/template/MNI-Poly-AMU_WM.nii.gz')
        else:
            im_new_template_gm = Image('label/template/PAM50_gm.nii.gz')
            im_new_template_wm = Image('label/template/PAM50_wm.nii.gz')

        im_new_template_gm = thr_im(im_new_template_gm, self.param.thr, self.param.thr)
        im_new_template_wm = thr_im(im_new_template_wm, self.param.thr, self.param.thr)

        self.im_template_gm = thr_im(self.im_template_gm, self.param.thr, self.param.thr)
        self.im_template_wm = thr_im(self.im_template_wm, self.param.thr, self.param.thr)

        fname_new_template_gm = 'new_template_gm.nii.gz'
        im_new_template_gm.setFileName(fname_new_template_gm)
        im_new_template_gm.save()

        fname_new_template_wm = 'new_template_wm.nii.gz'
        im_new_template_wm.setFileName(fname_new_template_wm)
        im_new_template_wm.save()

        fname_old_template_wm = 'old_template_wm.nii.gz'
        self.im_template_wm.setFileName(fname_old_template_wm)
        self.im_template_wm.save()

        fname_old_template_gm = 'old_template_gm.nii.gz'
        self.im_template_gm.setFileName(fname_old_template_gm)
        self.im_template_gm.save()

        fname_manual_wmseg = 'target_manual_wmseg.nii.gz'
        sct.run('sct_maths -i ' + file_sc_seg + ext_sc_seg + ' -sub ' + file_manual_gmseg + ext_manual_gmseg + ' -o ' +
                fname_manual_wmseg)

        # Compute Hausdorff distance
        status, output_old_hd = sct.run('sct_compute_hausdorff_distance -i ' + fname_old_template_gm + ' -r ' +
                                        file_manual_gmseg + ext_manual_gmseg + ' -t 1  -v 1')
        status, output_new_hd = sct.run('sct_compute_hausdorff_distance -i ' + fname_new_template_gm + ' -r ' +
                                        file_manual_gmseg + ext_manual_gmseg + ' -t 1  -v 1')

        hd_name = 'hd_md_multilabel_reg.txt'
        hd_fic = open(hd_name, 'w')
        hd_fic.write(
            'The "diff" columns are comparisons between regular template registration and corrected template registration according to SC internal structure\n'
            'Diff = metric_regular_reg - metric_corrected_reg\n')
        hd_fic.write('#Slice, HD, HD diff, MD, MD diff\n')

        no_ref_slices = []

        init_hd = "Hausdorff's distance  -  First relative Hausdorff's distance median - Second relative Hausdorff's distance median(all in mm)\n"
        old_gm_hd = output_old_hd[output_old_hd.find(init_hd) + len(init_hd):].split('\n')
        new_gm_hd = output_new_hd[output_new_hd.find(init_hd) + len(init_hd):].split('\n')

        for i in range(len(old_gm_hd) - 3):  # last two lines are informations
            i_old, val_old = old_gm_hd[i].split(':')
            i_new, val_new = new_gm_hd[i].split(':')
            i_old = int(i_old[-2:])
            i_new = int(i_new[-2:])

            assert i == i_old == i_new, 'ERROR: when comparing Hausdorff distances, slice numbers differs.'
            hd_old, med1_old, med2_old = val_old.split('-')
            hd_new, med1_new, med2_new = val_new.split('-')

            if float(hd_old) == 0.0:
                no_ref_slices.append(i)
                hd_fic.write(str(i) + ', NO MANUAL SEGMENTATION\n')
            else:
                md_new = max(float(med1_new), float(med2_new))
                md_old = max(float(med1_old), float(med2_old))

                hd_fic.write(
                    str(i) + ', ' + hd_new + ', ' + str(float(hd_old) - float(hd_new)) + ', ' + str(md_new) + ', ' +
                    str(md_old - md_new) + '\n')
        hd_fic.close()

        # Compute Dice coefficient
        # --- DC old template
        try:
            status_old_gm, output_old_gm = sct.run('sct_dice_coefficient -i ' + file_manual_gmseg + ext_manual_gmseg +
                                                   ' -d ' + fname_old_template_gm + ' -2d-slices 2',
                                                   error_exit='warning',
                                                   raise_exception=True)
        except Exception:
            # put the result and the reference in the same space using a registration with ANTs with no iteration:
            corrected_manual_gmseg = file_manual_gmseg + '_in_old_template_space' + ext_manual_gmseg
            sct.run('isct_antsRegistration -d 3 -t Translation[0] -m MI[' + fname_old_template_gm + ',' +
                    file_manual_gmseg + ext_manual_gmseg + ',1,16] -o [reg_ref_to_res,' + corrected_manual_gmseg +
                    '] -n BSpline[3] -c 0 -f 1 -s 0')
            # sct.run('sct_maths -i '+corrected_manual_gmseg+' -thr 0.1 -o '+corrected_manual_gmseg)
            sct.run('sct_maths -i ' + corrected_manual_gmseg + ' -bin 0.1 -o ' + corrected_manual_gmseg)
            status_old_gm, output_old_gm = sct.run(
                'sct_dice_coefficient -i ' + corrected_manual_gmseg + ' -d ' + fname_old_template_gm + '  -2d-slices 2',
                error_exit='warning')

        try:
            status_old_wm, output_old_wm = sct.run(
                'sct_dice_coefficient -i ' + fname_manual_wmseg + ' -d ' + fname_old_template_wm + ' -2d-slices 2',
                error_exit='warning',
                raise_exception=True)
        except Exception:
            # put the result and the reference in the same space using a registration with ANTs with no iteration:
            path_manual_wmseg, file_manual_wmseg, ext_manual_wmseg = sct.extract_fname(fname_manual_wmseg)
            corrected_manual_wmseg = file_manual_wmseg + '_in_old_template_space' + ext_manual_wmseg
            sct.run('isct_antsRegistration -d 3 -t Translation[0] -m MI[' + fname_old_template_wm + ',' +
                    fname_manual_wmseg + ',1,16] -o [reg_ref_to_res,' + corrected_manual_wmseg +
                    '] -n BSpline[3] -c 0 -f 1 -s 0')
            # sct.run('sct_maths -i '+corrected_manual_wmseg+' -thr 0.1 -o '+corrected_manual_wmseg)
            sct.run('sct_maths -i ' + corrected_manual_wmseg + ' -bin 0.1 -o ' + corrected_manual_wmseg)
            status_old_wm, output_old_wm = sct.run(
                'sct_dice_coefficient -i ' + corrected_manual_wmseg + ' -d ' + fname_old_template_wm + '  -2d-slices 2',
                error_exit='warning')

        # --- DC new template
        try:
            status_new_gm, output_new_gm = sct.run('sct_dice_coefficient -i ' + file_manual_gmseg + ext_manual_gmseg +
                                                   ' -d ' + fname_new_template_gm + ' -2d-slices 2',
                                                   error_exit='warning',
                                                   raise_exception=True)
        except Exception:
            # put the result and the reference in the same space using a registration with ANTs with no iteration:
            corrected_manual_gmseg = file_manual_gmseg + '_in_new_template_space' + ext_manual_gmseg
            sct.run('isct_antsRegistration -d 3 -t Translation[0] -m MI[' + fname_new_template_gm + ',' +
                    file_manual_gmseg + ext_manual_gmseg + ',1,16] -o [reg_ref_to_res,' + corrected_manual_gmseg +
                    '] -n BSpline[3] -c 0 -f 1 -s 0')
            # sct.run('sct_maths -i '+corrected_manual_gmseg+' -thr 0.1 -o '+corrected_manual_gmseg)
            sct.run('sct_maths -i ' + corrected_manual_gmseg + ' -bin 0.1 -o ' + corrected_manual_gmseg)
            status_new_gm, output_new_gm = sct.run(
                'sct_dice_coefficient -i ' + corrected_manual_gmseg + ' -d ' + fname_new_template_gm + '  -2d-slices 2',
                error_exit='warning')

        try:
            status_new_wm, output_new_wm = sct.run(
                'sct_dice_coefficient -i ' + fname_manual_wmseg + ' -d ' + fname_new_template_wm + ' -2d-slices 2',
                error_exit='warning',
                raise_exception=True)
        except Exception:
            # put the result and the reference in the same space using a registration with ANTs with no iteration:
            path_manual_wmseg, file_manual_wmseg, ext_manual_wmseg = sct.extract_fname(fname_manual_wmseg)
            corrected_manual_wmseg = file_manual_wmseg + '_in_new_template_space' + ext_manual_wmseg
            sct.run('isct_antsRegistration -d 3 -t Translation[0] -m MI[' + fname_new_template_wm + ',' +
                    fname_manual_wmseg + ',1,16] -o [reg_ref_to_res,' + corrected_manual_wmseg +
                    '] -n BSpline[3] -c 0 -f 1 -s 0')
            # sct.run('sct_maths -i '+corrected_manual_wmseg+' -thr 0.1 -o '+corrected_manual_wmseg)
            sct.run('sct_maths -i ' + corrected_manual_wmseg + ' -bin 0.1 -o ' + corrected_manual_wmseg)
            status_new_wm, output_new_wm = sct.run(
                'sct_dice_coefficient -i ' + corrected_manual_wmseg + ' -d ' + fname_new_template_wm + '  -2d-slices 2',
                error_exit='warning')

        dice_name = 'dice_multilabel_reg.txt'
        dice_fic = open(dice_name, 'w')
        dice_fic.write(
            'The "diff" columns are comparisons between regular template registration and corrected template registration according to SC internal structure\n'
            'Diff = metric_corrected_reg - metric_regular_reg\n')
        dice_fic.write('#Slice, WM DC, WM diff, GM DC, GM diff\n')

        init_dc = '2D Dice coefficient by slice:\n'

        old_gm_dc = output_old_gm[output_old_gm.find(init_dc) + len(init_dc):].split('\n')
        old_wm_dc = output_old_wm[output_old_wm.find(init_dc) + len(init_dc):].split('\n')
        new_gm_dc = output_new_gm[output_new_gm.find(init_dc) + len(init_dc):].split('\n')
        new_wm_dc = output_new_wm[output_new_wm.find(init_dc) + len(init_dc):].split('\n')

        for i in range(len(old_gm_dc)):
            if i not in no_ref_slices:
                i_new_gm, val_new_gm = new_gm_dc[i].split(' ')
                i_new_wm, val_new_wm = new_wm_dc[i].split(' ')
                i_old_gm, val_old_gm = old_gm_dc[i].split(' ')
                i_old_wm, val_old_wm = old_wm_dc[i].split(' ')

                assert i == int(i_new_gm) == int(i_new_wm) == int(i_old_gm) == int(
                    i_old_wm), 'ERROR: when comparing Dice coefficients, slice numbers differs.'

                dice_fic.write(
                    str(i) + ', ' + val_new_wm + ', ' + str(float(val_new_wm) - float(val_old_wm)) + ', ' + val_new_gm +
                    ', ' + str(float(val_new_gm) - float(val_old_gm)) + '\n')
            else:
                dice_fic.write(str(i) + ', NO MANUAL SEGMENTATION\n')
        dice_fic.close()
        os.chdir('..')

        sct.generate_output_file(tmp_dir + hd_name, self.param.output_folder + hd_name)
        sct.generate_output_file(tmp_dir + dice_name, self.param.output_folder + dice_name)

        if self.param.remove_tmp:
<<<<<<< HEAD
<<<<<<< HEAD
            shutil.rmtree(tmp_dir)
=======
            sct.run('rm -rf ' + tmp_dir, error_exit='warning')
>>>>>>> 3a119fed618673d9608c571b6c815100505dfb6d
=======
            shutil.rmtree(tmp_dir, ignore_errors=True)
>>>>>>> 1cb5d77f


def thr_im(im, low_thr, high_thr):
    im.data[im.data > high_thr] = 1
    im.data[im.data <= low_thr] = 0
    return im


def crop_im(fname_im, fname_mask):
    fname_im_crop = sct.add_suffix(fname_im, '_crop')
    image_cropper = sct_crop_image.main(['-i', fname_im,
                                         '-m', fname_mask,
                                         '-o', fname_im_crop])

    return (fname_im_crop,
            int(image_cropper.xmin), int(image_cropper.xmax),
            int(image_cropper.ymin), int(image_cropper.ymax),
            int(image_cropper.zmin), int(image_cropper.zmax))


def pad_im(fname_im, nx_full, ny_full, nz_full, xi, xf, yi, yf, zi, zf):
    fname_im_pad = sct.add_suffix(fname_im, '_pad')
    pad_xi = str(xi)
    pad_xf = str(nx_full - (xf + 1))
    pad_yi = str(yi)
    pad_yf = str(ny_full - (yf + 1))
    pad_zi = str(zi)
    pad_zf = str(nz_full - (zf + 1))
    pad = ','.join([pad_xi, pad_xf, pad_yi, pad_yf, pad_zi, pad_zf])
    if len(Image(fname_im).data.shape) == 5:
<<<<<<< HEAD
        status, output = sct_image.main(['-i', fname_im, '-mcs'])
=======
        status, output = sct.run('sct_image -i ' + fname_im + ' -mcs')
>>>>>>> 3a119fed618673d9608c571b6c815100505dfb6d
        s = 'Created file(s):\n-->'
        output_fnames = output[output.find(s) + len(s):].split('\n')[0].split("'")
        fname_comp_list = [output_fnames[i] for i in range(1, len(output_fnames), 2)]
        fname_comp_pad_list = []
        for fname_comp in fname_comp_list:
            fname_comp_pad = sct.add_suffix(fname_comp, '_pad')
            sct.run('sct_image -i ' + fname_comp + ' -pad-asym ' + pad + ' -o ' + fname_comp_pad)
            fname_comp_pad_list.append(fname_comp_pad)
        components = ','.join(fname_comp_pad_list)
        sct.run('sct_image -i ' + components + ' -omc -o ' + fname_im_pad)
        sct.check_file_exist(fname_im_pad, verbose=1)
    else:
        sct.run('sct_image -i ' + fname_im + ' -pad-asym ' + pad + ' -o ' + fname_im_pad)
    return fname_im_pad


def visualize_warp(fname_warp, fname_grid=None, step=3, rm_tmp=True):
    if fname_grid is None:
        from numpy import zeros
        tmp_dir = sct.tmp_create()
        im_warp = Image(fname_warp)
        os.chdir(tmp_dir)

        assert len(im_warp.data.shape) == 5, 'ERROR: Warping field does bot have 5 dimensions...'
        nx, ny, nz, nt, ndimwarp = im_warp.data.shape

        # nx, ny, nz, nt, px, py, pz, pt = im_warp.dim
        # This does not work because dimensions of a warping field are not correctly read : it would be 1,1,1,1,1,1,1,1

        sq = zeros((step, step))
        sq[step - 1] = 1
        sq[:, step - 1] = 1
        dat = zeros((nx, ny, nz))
        for i in range(0, dat.shape[0], step):
            for j in range(0, dat.shape[1], step):
                for k in range(dat.shape[2]):
                    if dat[i:i + step, j:j + step, k].shape == (step, step):
                        dat[i:i + step, j:j + step, k] = sq
        fname_grid = 'grid_' + str(step) + '.nii.gz'
        im_grid = Image(param=dat)
        grid_hdr = im_warp.hdr
        im_grid.hdr = grid_hdr
        im_grid.setFileName(fname_grid)
        im_grid.save()
        fname_grid_resample = sct.add_suffix(fname_grid, '_resample')
        sct.run('sct_resample -i ' + fname_grid + ' -f 3x3x1 -x nn -o ' + fname_grid_resample)
        fname_grid = tmp_dir + fname_grid_resample
        os.chdir('..')
    path_warp, file_warp, ext_warp = sct.extract_fname(fname_warp)
    grid_warped = path_warp + 'grid_warped_gm' + ext_warp
    sct.run('sct_apply_transfo -i ' + fname_grid + ' -d ' + fname_grid + ' -w ' + fname_warp + ' -o ' + grid_warped)
    if rm_tmp:
<<<<<<< HEAD
<<<<<<< HEAD
        shutil.rmtree(tmp_dir)
=======
        sct.run('rm -rf ' + tmp_dir, error_exit='warning')
>>>>>>> 3a119fed618673d9608c571b6c815100505dfb6d
=======
        shutil.rmtree(tmp_dir, ignore_errors=True)
>>>>>>> 1cb5d77f
    return grid_warped


def get_parser():
    # Initialize the parser
    parser = Parser(__file__)
    parser.usage.set_description('Multi-label registration\n')
    parser.add_option(
        name="-gm",
        type_value="file",
        description="Gray matter automatic segmentation",
        mandatory=True,
        example='t2star_gmseg.nii.gz')
    parser.add_option(
        name="-wm",
        type_value="file",
        description="White matter automatic segmentation",
        mandatory=True,
        example='t2star_wmseg.nii.gz')
    parser.add_option(
        name="-t",
        type_value="folder",
        description="Path to template (registered on target image)",
        mandatory=False,
        default_value='label/')
    parser.add_option(
        name="-w",
        type_value="file",
        description="Warping field template --> target image",
        mandatory=True,
        example='warp_template2t2star.nii.gz')

    parser.add_option(
        name="-param",
        type_value="str",
        description="Parameters for the multimodal registration between multilabel images",
        mandatory=False,
        default_value=Param().param_reg,
        example='step=1,algo=slicereg,metric=MeanSquares,step=2,algo=syn,metric=MeanSquares,iter=2:step=3,algo=bsplinesyn,metric=MeanSquares,iter=5,smooth=1'
    )

    parser.usage.addSection('\nOUTPUT OTIONS')
    parser.add_option(
        name="-winv",
        type_value="file",
        description="Warping field target image --> template. If you need to output the inversed warping field",
        mandatory=False,
        example='warp_t2star2teplate.nii.gz')
    parser.add_option(
        name="-ofolder",
        type_value="folder_creation",
        description="Path to an output folder",
        mandatory=False,
        example='multilabel_registration/')

    parser.usage.addSection('\nVALIDATION: Use both flags for validation.')
<<<<<<< HEAD
    parser.add_option(name="-manual-gm",
                      type_value='file',
                      description='Manual gray matter segmentation on the target image. ',
                      mandatory=False,
                      example='t2star_manual_gmseg.nii.gz')
    parser.add_option(name="-sc",
                      type_value='file',
                      description='Spinal cord segmentation on the target image. ',
                      mandatory=False,
                      example='t2star_seg.nii.gz')

    parser.usage.addSection('\nMISC')
    parser.add_option(name='-qc',
                      type_value='multiple_choice',
                      description='Output images for quality control.',
                      mandatory=False,
                      example=['0', '1'],
                      default_value='1')
    parser.add_option(name="-r",
                      type_value="multiple_choice",
                      description='Remove temporary files.',
                      mandatory=False,
                      default_value='1',
                      example=['0', '1'])
    parser.add_option(name="-v",
                      type_value='multiple_choice',
                      description="verbose: 0 = nothing, 1 = classic, 2 = expended",
                      mandatory=False,
                      example=['0', '1', '2'],
                      default_value='1')
=======
    parser.add_option(
        name="-manual-gm",
        type_value='file',
        description='Manual gray matter segmentation on the target image. ',
        mandatory=False,
        example='t2star_manual_gmseg.nii.gz')
    parser.add_option(
        name="-sc",
        type_value='file',
        description='Spinal cord segmentation on the target image. ',
        mandatory=False,
        example='t2star_seg.nii.gz')

    parser.usage.addSection('\nMISC')
    parser.add_option(
        name='-qc',
        type_value='multiple_choice',
        description='Output images for quality control.',
        mandatory=False,
        example=['0', '1'],
        default_value='1')
    parser.add_option(
        name="-r",
        type_value="multiple_choice",
        description='Remove temporary files.',
        mandatory=False,
        default_value='1',
        example=['0', '1'])
    parser.add_option(
        name="-v",
        type_value='multiple_choice',
        description="verbose: 0 = nothing, 1 = classic, 2 = expended",
        mandatory=False,
        example=['0', '1', '2'],
        default_value='1')
>>>>>>> 3a119fed618673d9608c571b6c815100505dfb6d

    return parser


def main(args=None):
    if not args:
        args = sys.argv[1:]

    # Get parser info
    parser = get_parser()
    arguments = parser.parse(args)
    ml_param = Param()

    fname_gm = arguments['-gm']
    fname_wm = arguments['-wm']
    path_template = arguments['-t']
    if not sct.check_folder_exist(path_template):
        sct.printv(
            parser.usage.generate(
                error='ERROR: label/ folder does not exist. Please specify the path to the template using flag -t'))
    fname_warp_template = arguments['-w']

    fname_warp_target2template = None
    fname_manual_gmseg = None
    fname_sc_seg = None

    if '-param' in arguments:
        ml_param.param_reg = arguments['-param']
    if '-manual-gm' in arguments:
        fname_manual_gmseg = arguments['-manual-gm']
    if '-sc' in arguments:
        fname_sc_seg = arguments['-sc']
    if '-winv' in arguments:
        fname_warp_target2template = arguments['-winv']
    if '-ofolder' in arguments:
        ml_param.output_folder = sct.slash_at_the_end(arguments['-ofolder'], 1)
    if '-qc' in arguments:
        ml_param.qc = int(arguments['-qc'])
    if '-r' in arguments:
        ml_param.remove_tmp = int(arguments['-r'])
    if '-v' in arguments:
        ml_param.verbose = int(arguments['-v'])

    apply_warp = 0
    if '-apply-warp' in arguments:
        apply_warp = int(arguments['-apply-warp'])

    if (fname_manual_gmseg is not None and fname_sc_seg is None) \
            or (fname_manual_gmseg is None and fname_sc_seg is not None):
        sct.printv(parser.usage.generate(error='ERROR: you need to specify both arguments : -manual-gm and -sc.'))

<<<<<<< HEAD
    ml_reg = MultiLabelRegistration(fname_gm, fname_wm, path_template,
                                    fname_warp_template, param=ml_param,
                                    fname_warp_target2template=fname_warp_target2template,
                                    apply_warp_template=apply_warp)
=======
    ml_reg = MultiLabelRegistration(
        fname_gm,
        fname_wm,
        path_template,
        fname_warp_template,
        param=ml_param,
        fname_warp_target2template=fname_warp_target2template,
        apply_warp_template=apply_warp)
>>>>>>> 3a119fed618673d9608c571b6c815100505dfb6d
    ml_reg.register()
    if fname_manual_gmseg is not None:
        ml_reg.validation(fname_manual_gmseg, fname_sc_seg)


if __name__ == "__main__":
    main()<|MERGE_RESOLUTION|>--- conflicted
+++ resolved
@@ -8,31 +8,16 @@
 # Modified: 2015-05-20
 #
 # About the license: see the file LICENSE.TXT
-<<<<<<< HEAD
 ###############################################################################
-=======
-#########################################################################################
-
->>>>>>> 1cb5d77f
 import os
 import shutil
 import sys
 
-<<<<<<< HEAD
-from sct_convert import convert
-import sct_image
-import sct_utils as sct
-from msct_image import Image
-from msct_parser import Parser
-
-
-=======
 import sct_utils as sct
 from msct_image import Image
 from msct_parser import Parser
 from sct_convert import convert
 import sct_crop_image
->>>>>>> 1cb5d77f
 
 class Param:
     def __init__(self):
@@ -108,15 +93,6 @@
         tmp_dir = sct.tmp_create()
 
         path_gm, file_gm, ext_gm = sct.extract_fname(self.fname_gm)
-<<<<<<< HEAD
-        path_warp_template2target, file_warp_template2target, ext_warp_template2target = sct.extract_fname(self.fname_warp_template2target)
-
-        convert(self.fname_gm, tmp_dir+file_gm+ext_gm)
-        convert(self.fname_warp_template2target, tmp_dir+file_warp_template2target+ext_warp_template2target, squeeze_data=0)
-        if self.fname_warp_target2template:
-            path_warp_target2template, file_warp_target2template, ext_warp_target2template = sct.extract_fname(self.fname_warp_target2template)
-            convert(self.fname_warp_target2template, tmp_dir+file_warp_target2template+ext_warp_target2template, squeeze_data=0)
-=======
         path_warp_template2target, file_warp_template2target, ext_warp_template2target = sct.extract_fname(
             self.fname_warp_template2target)
 
@@ -132,7 +108,6 @@
                 self.fname_warp_target2template,
                 tmp_dir + file_warp_target2template + ext_warp_target2template,
                 squeeze_data=0)
->>>>>>> 3a119fed618673d9608c571b6c815100505dfb6d
 
         os.chdir(tmp_dir)
         # save images
@@ -162,12 +137,6 @@
         cmd_reg = 'sct_register_multimodal -i ' + fname_template_ml + ' -d ' + fname_automatic_ml + ' -param ' + self.param.param_reg
         if 'centermass' in self.param.param_reg:
             fname_template_ml_seg = sct.add_suffix(fname_template_ml, '_bin')
-<<<<<<< HEAD
-            sct.run('sct_maths -i '+fname_template_ml+' -bin 0 -o '+fname_template_ml_seg)
-            fname_automatic_ml_seg = sct.add_suffix(fname_automatic_ml, '_bin')
-            sct.run('sct_maths -i '+fname_automatic_ml+' -bin 50 -o '+fname_automatic_ml_seg)
-            cmd_reg += ' -iseg '+fname_template_ml_seg+' -dseg '+fname_automatic_ml_seg
-=======
             sct.run('sct_maths -i ' + fname_template_ml + ' -bin 0 -o ' + fname_template_ml_seg)
 
             fname_automatic_ml_seg = sct.add_suffix(fname_automatic_ml, '_bin')
@@ -175,17 +144,12 @@
             sct.run('sct_maths -i ' + fname_automatic_ml + ' -bin 50 -o ' + fname_automatic_ml_seg)
 
             cmd_reg += ' -iseg ' + fname_template_ml_seg + ' -dseg ' + fname_automatic_ml_seg
->>>>>>> 3a119fed618673d9608c571b6c815100505dfb6d
 
         sct.run(cmd_reg)
         fname_warp_multilabel_template2auto = 'warp_' + file_template_ml + '2' + file_automatic_ml + '.nii.gz'
         fname_warp_multilabel_auto2template = 'warp_' + file_automatic_ml + '2' + file_template_ml + '.nii.gz'
 
-<<<<<<< HEAD
-        self.fname_warp_template2gm = 'warp_template2'+file_gm+'.nii.gz'
-=======
         self.fname_warp_template2gm = 'warp_template2' + file_gm + '.nii.gz'
->>>>>>> 3a119fed618673d9608c571b6c815100505dfb6d
 
         sct.run('sct_concat_transfo -w ' + file_warp_template2target + ext_warp_template2target + ',' +
                 fname_warp_multilabel_template2auto + ' -d ' + file_gm + ext_gm + ' -o ' + self.fname_warp_template2gm)
@@ -204,12 +168,8 @@
 
         os.chdir('..')
 
-<<<<<<< HEAD
-        sct.generate_output_file(tmp_dir+self.fname_warp_template2gm, self.param.output_folder+self.fname_warp_template2gm)
-=======
         sct.generate_output_file(tmp_dir + self.fname_warp_template2gm,
                                  self.param.output_folder + self.fname_warp_template2gm)
->>>>>>> 3a119fed618673d9608c571b6c815100505dfb6d
         if self.fname_warp_target2template is not None:
             sct.generate_output_file(tmp_dir + self.fname_warp_gm2template,
                                      self.param.output_folder + self.fname_warp_gm2template)
@@ -221,15 +181,7 @@
             sct.generate_output_file(fname_grid_warped, self.param.output_folder + file_grid_warped + ext_grid_warped)
 
         if self.param.remove_tmp:
-<<<<<<< HEAD
-<<<<<<< HEAD
             shutil.rmtree(tmp_dir, ignore_errors=True)
-=======
-            sct.run('rm -rf ' + tmp_dir, error_exit='warning')
->>>>>>> 3a119fed618673d9608c571b6c815100505dfb6d
-=======
-            shutil.rmtree(tmp_dir, ignore_errors=True)
->>>>>>> 1cb5d77f
 
     def validation(self, fname_manual_gmseg, fname_sc_seg):
         path_manual_gmseg, file_manual_gmseg, ext_manual_gmseg = sct.extract_fname(fname_manual_gmseg)
@@ -237,24 +189,10 @@
 
         # Create tmp folder and copy files in it
         tmp_dir = sct.tmp_create()
-<<<<<<< HEAD
-<<<<<<< HEAD
-        shutil.copyfile(fname_manual_gmseg, os.path.join(tmp_dir, file_manual_gmseg, ext_manual_gmseg))
-        shutil.copyfile(fname_sc_seg, os.path.join(tmp_dir, file_sc_seg, ext_sc_seg))
-        shutil.copyfile(os.path.join(self.param.output_folder, self.fname_warp_template2gm),
-                        os.path.join(tmp_dir, self.fname_warp_template2gm))
-=======
-        sct.run('cp ' + fname_manual_gmseg + ' ' + tmp_dir + file_manual_gmseg + ext_manual_gmseg)
-        sct.run('cp ' + fname_sc_seg + ' ' + tmp_dir + file_sc_seg + ext_sc_seg)
-        sct.run('cp ' + self.param.output_folder + self.fname_warp_template2gm + ' ' + tmp_dir +
-                self.fname_warp_template2gm)
->>>>>>> 3a119fed618673d9608c571b6c815100505dfb6d
-=======
         shutil.copy(fname_manual_gmseg, tmp_dir + file_manual_gmseg + ext_manual_gmseg)
         shutil.copy(fname_sc_seg, tmp_dir + file_sc_seg + ext_sc_seg)
         shutil.copy( self.param.output_folder + self.fname_warp_template2gm,
                      tmp_dir + self.fname_warp_template2gm)
->>>>>>> 1cb5d77f
         os.chdir(tmp_dir)
 
         sct.run('sct_warp_template -d ' + fname_manual_gmseg + ' -w ' + self.fname_warp_template2gm + ' -qc 0 -a 0')
@@ -441,15 +379,7 @@
         sct.generate_output_file(tmp_dir + dice_name, self.param.output_folder + dice_name)
 
         if self.param.remove_tmp:
-<<<<<<< HEAD
-<<<<<<< HEAD
-            shutil.rmtree(tmp_dir)
-=======
-            sct.run('rm -rf ' + tmp_dir, error_exit='warning')
->>>>>>> 3a119fed618673d9608c571b6c815100505dfb6d
-=======
             shutil.rmtree(tmp_dir, ignore_errors=True)
->>>>>>> 1cb5d77f
 
 
 def thr_im(im, low_thr, high_thr):
@@ -480,11 +410,7 @@
     pad_zf = str(nz_full - (zf + 1))
     pad = ','.join([pad_xi, pad_xf, pad_yi, pad_yf, pad_zi, pad_zf])
     if len(Image(fname_im).data.shape) == 5:
-<<<<<<< HEAD
-        status, output = sct_image.main(['-i', fname_im, '-mcs'])
-=======
         status, output = sct.run('sct_image -i ' + fname_im + ' -mcs')
->>>>>>> 3a119fed618673d9608c571b6c815100505dfb6d
         s = 'Created file(s):\n-->'
         output_fnames = output[output.find(s) + len(s):].split('\n')[0].split("'")
         fname_comp_list = [output_fnames[i] for i in range(1, len(output_fnames), 2)]
@@ -537,15 +463,7 @@
     grid_warped = path_warp + 'grid_warped_gm' + ext_warp
     sct.run('sct_apply_transfo -i ' + fname_grid + ' -d ' + fname_grid + ' -w ' + fname_warp + ' -o ' + grid_warped)
     if rm_tmp:
-<<<<<<< HEAD
-<<<<<<< HEAD
-        shutil.rmtree(tmp_dir)
-=======
-        sct.run('rm -rf ' + tmp_dir, error_exit='warning')
->>>>>>> 3a119fed618673d9608c571b6c815100505dfb6d
-=======
         shutil.rmtree(tmp_dir, ignore_errors=True)
->>>>>>> 1cb5d77f
     return grid_warped
 
 
@@ -602,38 +520,6 @@
         example='multilabel_registration/')
 
     parser.usage.addSection('\nVALIDATION: Use both flags for validation.')
-<<<<<<< HEAD
-    parser.add_option(name="-manual-gm",
-                      type_value='file',
-                      description='Manual gray matter segmentation on the target image. ',
-                      mandatory=False,
-                      example='t2star_manual_gmseg.nii.gz')
-    parser.add_option(name="-sc",
-                      type_value='file',
-                      description='Spinal cord segmentation on the target image. ',
-                      mandatory=False,
-                      example='t2star_seg.nii.gz')
-
-    parser.usage.addSection('\nMISC')
-    parser.add_option(name='-qc',
-                      type_value='multiple_choice',
-                      description='Output images for quality control.',
-                      mandatory=False,
-                      example=['0', '1'],
-                      default_value='1')
-    parser.add_option(name="-r",
-                      type_value="multiple_choice",
-                      description='Remove temporary files.',
-                      mandatory=False,
-                      default_value='1',
-                      example=['0', '1'])
-    parser.add_option(name="-v",
-                      type_value='multiple_choice',
-                      description="verbose: 0 = nothing, 1 = classic, 2 = expended",
-                      mandatory=False,
-                      example=['0', '1', '2'],
-                      default_value='1')
-=======
     parser.add_option(
         name="-manual-gm",
         type_value='file',
@@ -669,7 +555,6 @@
         mandatory=False,
         example=['0', '1', '2'],
         default_value='1')
->>>>>>> 3a119fed618673d9608c571b6c815100505dfb6d
 
     return parser
 
@@ -721,12 +606,6 @@
             or (fname_manual_gmseg is None and fname_sc_seg is not None):
         sct.printv(parser.usage.generate(error='ERROR: you need to specify both arguments : -manual-gm and -sc.'))
 
-<<<<<<< HEAD
-    ml_reg = MultiLabelRegistration(fname_gm, fname_wm, path_template,
-                                    fname_warp_template, param=ml_param,
-                                    fname_warp_target2template=fname_warp_target2template,
-                                    apply_warp_template=apply_warp)
-=======
     ml_reg = MultiLabelRegistration(
         fname_gm,
         fname_wm,
@@ -735,7 +614,6 @@
         param=ml_param,
         fname_warp_target2template=fname_warp_target2template,
         apply_warp_template=apply_warp)
->>>>>>> 3a119fed618673d9608c571b6c815100505dfb6d
     ml_reg.register()
     if fname_manual_gmseg is not None:
         ml_reg.validation(fname_manual_gmseg, fname_sc_seg)
