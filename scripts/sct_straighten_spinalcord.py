--- conflicted
+++ resolved
@@ -29,7 +29,6 @@
 from msct_smooth import smoothing_window, evaluate_derivative_3D
 from sct_orientation import set_orientation
 from msct_types import Coordinate
-#from msct_image import Image
 
 import copy_reg
 import types
@@ -355,12 +354,6 @@
             set_orientation(file_centerline+ext_centerline, "RPI", fname_centerline_orient)
 
             # Get dimension
-<<<<<<< HEAD
-            sct.printv("\nGet dimensions...", verbose)
-            nx, ny, nz, nt, px, py, pz, pt = sct.get_dimension(fname_centerline_orient)
-            sct.printv(".. matrix size: {0} x {1} x {2}".format(str(nx), str(ny), str(nz)), verbose)
-            sct.printv('.. voxel size:  {0}mm x {1}mm x {2}mm'.format(str(px), str(py), str(pz)), verbose)
-=======
             sct.printv('\nGet dimensions...', verbose)
             from msct_image import Image
             image_centerline = Image(fname_centerline_orient)
@@ -368,8 +361,7 @@
             # nx, ny, nz, nt, px, py, pz, pt = sct.get_dimension(fname_centerline_orient)
             sct.printv('.. matrix size: '+str(nx)+' x '+str(ny)+' x '+str(nz), verbose)
             sct.printv('.. voxel size:  '+str(px)+'mm x '+str(py)+'mm x '+str(pz)+'mm', verbose)
->>>>>>> 3e83274c
-
+            
             # smooth centerline
             x_centerline_fit, y_centerline_fit, z_centerline, x_centerline_deriv, y_centerline_deriv, \
                 z_centerline_deriv = smooth_centerline(fname_centerline_orient, algo_fitting=algo_fitting,
@@ -719,7 +711,7 @@
 
                 # Apply rigid transformation
                 sct.printv('\nApply rigid transformation to curved landmarks...', verbose)
-                Transform(input_filename="tmp.landmarks_curved.nii.gz", source_reg="tmp.landmarks_curved_rigid.nii.gz",
+                Transform(input_filename="tmp.landmarks_curved.nii.gz", fname_dest="tmp.landmarks_curved_rigid.nii.gz",
                           output_filename="tmp.landmarks_straight.nii.gz", warp="tmp.curve2straight_rigid.txt",
                           interp="nn", verbose=verbose).apply()
 
@@ -892,16 +884,10 @@
                         " " + self.bspline_order + " 0", verbose)
 
             # Concatenate rigid and non-linear transformations...
-<<<<<<< HEAD
             sct.printv("\nConcatenate rigid and non-linear transformations...", verbose)
             if self.algo_landmark_rigid == "rigid-decomposed":
                 cmd = "sct_concat_transfo -w tmp.warp_straight2curve.nii.gz,-tmp.curve2straight_rigid2.txt," \
                       "-tmp.curve2straight_rigid1.txt -d " + file_anat + ext_anat + " -o tmp.straight2curve.nii.gz"
-=======
-            sct.printv('\nConcatenate rigid and non-linear transformations...', verbose)
-            if self.algo_landmark_rigid == 'rigid-decomposed':
-                cmd = 'isct_ComposeMultiTransform 3 tmp.straight2curve.nii.gz -R ' + file_anat + ext_anat + ' -i tmp.curve2straight_rigid1.txt tmp.warp_straight2curve.nii.gz'  # old
->>>>>>> 3e83274c
             else:
                 if self.algo_landmark_rigid == 'euler':
                     cmd = "isct_ComposeMultiTransform 3 tmp.straight2curve.nii.gz -R " + file_anat + ext_anat + \
@@ -913,19 +899,15 @@
 
             # Apply transformation to input image
             sct.printv('\nApply transformation to input image...', verbose)
-<<<<<<< HEAD
-            Transform(input_filename=str(file_anat+ext_anat), source_reg="tmp.anat_rigid_warp.nii.gz",
+            Transform(input_filename=str(file_anat+ext_anat), fname_dest="tmp.anat_rigid_warp.nii.gz",
                       output_filename="tmp.landmarks_straight_crop.nii.gz", interp=interpolation_warp,
                       warp="tmp.curve2straight.nii.gz", verbose=verbose).apply()
-=======
-            Transform(input_filename=str(file_anat+ext_anat), fname_dest="tmp.landmarks_straight_crop.nii.gz", warp="tmp.curve2straight.nii.gz", output_filename="tmp.anat_rigid_warp.nii.gz", interp=interpolation_warp, verbose=verbose).apply()
->>>>>>> 3e83274c
 
             # compute the error between the straightened centerline/segmentation and the central vertical line.
             # Ideally, the error should be zero.
             # Apply deformation to input image
             sct.printv('\nApply transformation to centerline image...', verbose)
-            Transform(input_filename=fname_centerline_orient, source_reg="tmp.centerline_straight.nii.gz",
+            Transform(input_filename=fname_centerline_orient, fname_dest="tmp.centerline_straight.nii.gz",
                       output_filename="tmp.landmarks_straight_crop.nii.gz", interp="nn",
                       warp="tmp.curve2straight.nii.gz", verbose=verbose).apply()
             from msct_image import Image
