#!/usr/bin/env python
#
# This program takes as input an anatomic image and the centerline or segmentation of its spinal cord (that you can get
# using sct_get_centerline.py or sct_segmentation_propagation) and returns the anatomic image where the spinal
# cord was straightened.
#
# ---------------------------------------------------------------------------------------
# Copyright (c) 2013 NeuroPoly, Polytechnique Montreal <www.neuro.polymtl.ca>
# Authors: Julien Cohen-Adad, Geoffrey Leveque, Julien Touati
# Modified: 2014-09-01
#
# License: see the LICENSE.TXT
#=======================================================================================================================

# TODO: step "Get coordinates of landmarks along straight centerline..." can be made quicker
# TODO: calculate backward transformation from forward instead of estimating it
# TODO: generate cross at both edge (top and bottom) and populate in between --> this will ensure better quality of the warping field.
# TODO: check if there is an overlap of labels, in case of high curvature and high density of cross along z.
# TODO: convert gap definition to mm (more intuitive than voxel)

# 2014-06-06: corrected bug related to small FOV volumes Solution: reduced spline order (3), computation of a lot of point (1000)

# check if needed Python libraries are already installed or not
import os
import getopt
import time
import commands
import sys

from nibabel import load, Nifti1Image, save
from numpy import array, asarray, append, insert, linalg
from sympy.solvers import solve
from sympy import Symbol
from scipy import ndimage

import sct_utils as sct
from msct_smooth import smoothing_window, evaluate_derivative_3D
from sct_orientation import set_orientation



## Create a structure to pass important user parameters to the main function
class Param:
    ## The constructor
    def __init__(self):
        self.debug = 0
        self.deg_poly = 10  # maximum degree of polynomial function for fitting centerline.
        self.gapxy = 20  # size of cross in x and y direction for the landmarks
        self.gapz = 15  # gap between landmarks along z voxels
        self.padding = 30  # pad input volume in order to deal with the fact that some landmarks might be outside the FOV due to the curvature of the spinal cord
        self.interpolation_warp = 'spline'
        self.remove_temp_files = 1  # remove temporary files
        self.verbose = 1
        self.type_window = 'hanning'  # !! for more choices, edit msct_smooth. Possibilities: 'flat', 'hanning', 'hamming', 'bartlett', 'blackman'



#=======================================================================================================================
# main
#=======================================================================================================================
def main():
    
    # Initialization
    fname_anat = ''
    fname_centerline = ''
    gapxy = param.gapxy
    gapz = param.gapz
    padding = param.padding
    remove_temp_files = param.remove_temp_files
    verbose = param.verbose
    interpolation_warp = param.interpolation_warp
    window_length = 50
    type_window = param.type_window

    # start timer
    start_time = time.time()

    # get path of the toolbox
    status, path_sct = commands.getstatusoutput('echo $SCT_DIR')
    print path_sct

    # Parameters for debug mode
    if param.debug == 1:
        print '\n*** WARNING: DEBUG MODE ON ***\n'
        fname_anat = path_sct+'/testing/sct_testing_data/data/t2/t2.nii.gz'
        fname_centerline = path_sct+'/testing/sct_testing_data/data/t2/t2_seg.nii.gz'
        remove_temp_files = 0
        type_window = 'hanning'
        verbose = 1
    else:
        # Check input param
        try:
            opts, args = getopt.getopt(sys.argv[1:],'hi:c:r:v:x:')
        except getopt.GetoptError as err:
            print str(err)
            usage()
        if not opts:
            usage()
        for opt, arg in opts:
            if opt == '-h':
                usage()
            elif opt in ('-i'):
                fname_anat = arg
            elif opt in ('-c'):
                fname_centerline = arg
            elif opt in ('-r'):
                remove_temp_files = int(arg)
            elif opt in ('-x'):
                interpolation_warp = str(arg)
            # elif opt in ('-f'):
            #     centerline_fitting = str(arg)
            elif opt in ('-v'):
                verbose = int(arg)
            # elif opt in ('-n'):
            #     nurbs_ctl_points = int(round(int(arg)))

    # display usage if a mandatory argument is not provided
    if fname_anat == '' or fname_centerline == '':
        usage()

    # check existence of input files
    sct.check_file_exist(fname_anat)
    sct.check_file_exist(fname_centerline)

    # Display arguments
    print '\nCheck input arguments...'
    print '  Input volume ...................... '+fname_anat
    print '  Centerline ........................ '+fname_centerline
    print '  Final interpolation ............... '+interpolation_warp
    print '  Verbose ........................... '+str(verbose)
    print ''


    # Extract path/file/extension
    path_anat, file_anat, ext_anat = sct.extract_fname(fname_anat)
    path_centerline, file_centerline, ext_centerline = sct.extract_fname(fname_centerline)
    
    # create temporary folder
    path_tmp = 'tmp.'+time.strftime("%y%m%d%H%M%S")
    sct.run('mkdir '+path_tmp)

    # copy files into tmp folder
    sct.run('cp '+fname_anat+' '+path_tmp)
    sct.run('cp '+fname_centerline+' '+path_tmp)

    # go to tmp folder
    os.chdir(path_tmp)


    # FIND CENTER OF MASS OF CENTERLINE
    #==========================================================================================
    # Change orientation of the input centerline into RPI
    print '\nOrient centerline to RPI orientation...'
    fname_centerline_orient = 'centerline_rpi' + ext_centerline
    set_orientation(file_centerline+ext_centerline, 'RPI', fname_centerline_orient)

    print '\nGet dimensions of input centerline...'
    nx, ny, nz, nt, px, py, pz, pt = sct.get_dimension(fname_centerline_orient)
    print '.. matrix size: '+str(nx)+' x '+str(ny)+' x '+str(nz)
    print '.. voxel size:  '+str(px)+'mm x '+str(py)+'mm x '+str(pz)+'mm'

    # open centerline
    print '\nOpen centerline volume...'
    file = load(fname_centerline_orient)
    data = file.get_data()

    # loop across z and associate x,y coordinate with the point having maximum intensity
    # N.B. len(z_centerline) = nz_nonz can be smaller than nz in case the centerline is smaller than the input volume
    z_centerline = [iz for iz in range(0, nz, 1) if data[:, :, iz].any()]
    nz_nonz = len(z_centerline)
    x_centerline = [0 for iz in range(0, nz_nonz, 1)]
    y_centerline = [0 for iz in range(0, nz_nonz, 1)]
    x_centerline_deriv = [0 for iz in range(0, nz_nonz, 1)]
    y_centerline_deriv = [0 for iz in range(0, nz_nonz, 1)]
    z_centerline_deriv = [0 for iz in range(0, nz_nonz, 1)]

    # get center of mass of the centerline/segmentation
    sct.printv('\nGet center of mass of the centerline/segmentation...', verbose)
    for iz in range(0, nz_nonz, 1):
        x_centerline[iz], y_centerline[iz] = ndimage.measurements.center_of_mass(array(data[:, :, z_centerline[iz]]))

    # 2D smoothing

    #The number of points of the curve must be superior to int(window_length/(2.0*pz))
    if window_length >= int(2*nz_nonz * pz):
        window_length = int(2*nz_nonz * pz)
        print("WARNING: The ponderation window's length according to x was too high compared to the number of z slices. The value is now of: ", window_length)
    if window_length >= int(2*nz_nonz * pz):
        window_length = int(2*nz_nonz * pz)
        print("WARNING: The ponderation window's length according to y was too high compared to the number of z slices. The value is now of: ", window_length)

    # change to array
    x_centerline = asarray(x_centerline)
    y_centerline = asarray(y_centerline)

    # Extension of the curve to smooth, to avoid edge effects
    x_centerline_extended = x_centerline
    for i in range(int(window_length/(2.0*pz))+1):
        x_centerline_extended = append(x_centerline_extended, 2*x_centerline[-1] - x_centerline[-i])
        x_centerline_extended = insert(x_centerline_extended, 0, 2*x_centerline[0] - x_centerline[i])

    y_centerline_extended = y_centerline
    for i in range(int(window_length/(2.0*pz))+1):
        y_centerline_extended = append(y_centerline_extended, 2*y_centerline[-1] - y_centerline[-i])
        y_centerline_extended = insert(y_centerline_extended, 0, 2*y_centerline[0] - y_centerline[i])

    # Smoothing of the extended curve
    x_centerline_temp = smoothing_window(x_centerline_extended, window_len=window_length/pz, window=type_window)
    y_centerline_temp = smoothing_window(y_centerline_extended, window_len=window_length/pz, window=type_window)

    # Selection of the part of interest of the extended curve
    x_centerline_final = x_centerline_temp[int(window_length/(2.0*pz)) : int(window_length/(2.0*pz)) + x_centerline.shape[0]]
    #print("x_centerline_final.shape[0]=", x_centerline_final.shape[0], "x_centerline_final[0]=",x_centerline_final[0],"x_centerline_final[-1]=", x_centerline_final[-1])
    y_centerline_final = y_centerline_temp[int(window_length/(2.0*pz)) : int(window_length/(2.0*pz)) + y_centerline.shape[0]]

    # convert to list final result
    x_centerline_final = x_centerline_final.tolist()
    y_centerline_final = y_centerline_final.tolist()

    if verbose == 2:
        import matplotlib.pyplot as plt
        plt.figure(1)
        #ax = plt.subplot(211)
        plt.subplot(211)
        plt.plot(z_centerline, x_centerline, 'ro')
        plt.plot(z_centerline, x_centerline_final)
        plt.title("X: Type of window: %s     Window_length= %d mm" % (type_window, window_length))
        #ax.set_aspect('equal')
        plt.xlabel('z')
        plt.ylabel('x')
        #ay = plt.subplot(212)
        plt.subplot(212)
        plt.plot(z_centerline, y_centerline, 'ro')
        plt.plot(z_centerline, y_centerline_final)
        plt.title("Y: Type of window: %s     Window_length= %d mm" % (type_window, window_length))
        #ay.set_aspect('equal')
        plt.xlabel('z')
        plt.ylabel('y')
        plt.show()

    x_centerline = x_centerline_final
    y_centerline = y_centerline_final

    # clear variable
    del data

    x_centerline_fit = x_centerline
    y_centerline_fit = y_centerline
    z_centerline_fit = z_centerline

    # get derivative
    x_centerline_deriv, y_centerline_deriv, z_centerline_deriv = evaluate_derivative_3D(x_centerline_fit, y_centerline_fit, z_centerline, px, py, pz)


    # Get coordinates of landmarks along curved centerline
    #==========================================================================================
    sct.printv('\nGet coordinates of landmarks along curved centerline...', verbose)
    # landmarks are created along the curved centerline every z=gapz. They consist of a "cross" of size gapx and gapy. In voxel space!!!
    
    # find z indices along centerline given a specific gap: iz_curved
    nb_landmark = int(round(float(nz_nonz)/gapz))

    if nb_landmark == 0:
        nb_landmark = 1

    if nb_landmark == 1:
        iz_curved = [0]
    else:
        iz_curved = [i*gapz for i in range(0, nb_landmark-1)]

    iz_curved.append(nz_nonz-1)
    #print iz_curved, len(iz_curved)
    n_iz_curved = len(iz_curved)
    #print n_iz_curved

    # landmark_curved initialisation
    landmark_curved = [ [ [ 0 for i in range(0, 3)] for i in range(0, 5) ] for i in iz_curved ]

    ### TODO: THIS PART IS SLOW AND CAN BE MADE FASTER
    ### >>==============================================================================================================
    for index in range(0, n_iz_curved, 1):
        # calculate d (ax+by+cz+d=0)
        # print iz_curved[index]
        a=x_centerline_deriv[iz_curved[index]]
        b=y_centerline_deriv[iz_curved[index]]
        c=z_centerline_deriv[iz_curved[index]]
        x=x_centerline_fit[iz_curved[index]]
        y=y_centerline_fit[iz_curved[index]]
        z=z_centerline[iz_curved[index]]
        d=-(a*x+b*y+c*z)
        #print a,b,c,d,x,y,z
        # set coordinates for landmark at the center of the cross
        landmark_curved[index][0][0], landmark_curved[index][0][1], landmark_curved[index][0][2] = x_centerline_fit[iz_curved[index]], y_centerline_fit[iz_curved[index]], z_centerline[iz_curved[index]]

        # set y coordinate to y_centerline_fit[iz] for elements 1 and 2 of the cross
        for i in range(1, 3):
            landmark_curved[index][i][1] = y_centerline_fit[iz_curved[index]]

        # set x and z coordinates for landmarks +x and -x, forcing de landmark to be in the orthogonal plan and the distance landmark/curve to be gapxy
        x_n = Symbol('x_n')
        landmark_curved[index][2][0], landmark_curved[index][1][0]=solve((x_n-x)**2+((-1/c)*(a*x_n+b*y+d)-z)**2-gapxy**2,x_n)  #x for -x and +x
        landmark_curved[index][1][2] = (-1/c)*(a*landmark_curved[index][1][0]+b*y+d)  # z for +x
        landmark_curved[index][2][2] = (-1/c)*(a*landmark_curved[index][2][0]+b*y+d)  # z for -x

        # set x coordinate to x_centerline_fit[iz] for elements 3 and 4 of the cross
        for i in range(3, 5):
            landmark_curved[index][i][0] = x_centerline_fit[iz_curved[index]]

        # set coordinates for landmarks +y and -y. Here, x coordinate is 0 (already initialized).
        y_n = Symbol('y_n')
        landmark_curved[index][4][1],landmark_curved[index][3][1] = solve((y_n-y)**2+((-1/c)*(a*x+b*y_n+d)-z)**2-gapxy**2,y_n)  #y for -y and +y
        landmark_curved[index][3][2] = (-1/c)*(a*x+b*landmark_curved[index][3][1]+d)  # z for +y
        landmark_curved[index][4][2] = (-1/c)*(a*x+b*landmark_curved[index][4][1]+d)  # z for -y
    ### <<==============================================================================================================

    if verbose == 2:
        from mpl_toolkits.mplot3d import Axes3D
        fig = plt.figure()
        ax = Axes3D(fig)
        ax.plot(x_centerline_fit, y_centerline_fit,z_centerline,zdir='z')
        ax.plot([landmark_curved[i][j][0] for i in range(0, n_iz_curved) for j in range(0, 5)], \
              [landmark_curved[i][j][1] for i in range(0, n_iz_curved) for j in range(0, 5)], \
              [landmark_curved[i][j][2] for i in range(0, n_iz_curved) for j in range(0, 5)], '.')
        ax.set_xlabel('x')
        ax.set_ylabel('y')
        ax.set_zlabel('z')
        plt.show()

    # Get coordinates of landmarks along straight centerline
    #==========================================================================================
    sct.printv('\nGet coordinates of landmarks along straight centerline...', verbose)
    landmark_straight = [ [ [ 0 for i in range(0,3)] for i in range (0,5) ] for i in iz_curved ] # same structure as landmark_curved
    
    # calculate the z indices corresponding to the Euclidean distance between two consecutive points on the curved centerline (approximation curve --> line)
    # TODO: DO NOT APPROXIMATE CURVE --> LINE
    if nb_landmark == 1:
        iz_straight = [0 for i in range(0, nb_landmark+1)]
    else:
        iz_straight = [0 for i in range(0, nb_landmark)]

    # print iz_straight,len(iz_straight)
    iz_straight[0] = iz_curved[0]
    for index in range(1, n_iz_curved, 1):
        # compute vector between two consecutive points on the curved centerline
        vector_centerline = [x_centerline_fit[iz_curved[index]] - x_centerline_fit[iz_curved[index-1]], \
                             y_centerline_fit[iz_curved[index]] - y_centerline_fit[iz_curved[index-1]], \
                             z_centerline[iz_curved[index]] - z_centerline[iz_curved[index-1]] ]
        # compute norm of this vector
        norm_vector_centerline = linalg.norm(vector_centerline, ord=2)
        # round to closest integer value
        norm_vector_centerline_rounded = int(round(norm_vector_centerline, 0))
        # assign this value to the current z-coordinate on the straight centerline
        iz_straight[index] = iz_straight[index-1] + norm_vector_centerline_rounded
    
    # initialize x0 and y0 to be at the center of the FOV
    x0 = int(round(nx/2))
    y0 = int(round(ny/2))
    for index in range(0, n_iz_curved, 1):
        # set coordinates for landmark at the center of the cross
        landmark_straight[index][0][0], landmark_straight[index][0][1], landmark_straight[index][0][2] = x0, y0, iz_straight[index]
        # set x, y and z coordinates for landmarks +x
        landmark_straight[index][1][0], landmark_straight[index][1][1], landmark_straight[index][1][2] = x0 + gapxy, y0, iz_straight[index]
        # set x, y and z coordinates for landmarks -x
        landmark_straight[index][2][0], landmark_straight[index][2][1], landmark_straight[index][2][2] = x0-gapxy, y0, iz_straight[index]
        # set x, y and z coordinates for landmarks +y
        landmark_straight[index][3][0], landmark_straight[index][3][1], landmark_straight[index][3][2] = x0, y0+gapxy, iz_straight[index]
        # set x, y and z coordinates for landmarks -y
        landmark_straight[index][4][0], landmark_straight[index][4][1], landmark_straight[index][4][2] = x0, y0-gapxy, iz_straight[index]

    # # display
    # fig = plt.figure()
    # ax = fig.add_subplot(111, projection='3d')
    # #ax.plot(x_centerline_fit, y_centerline_fit,z_centerline, 'r')
    # ax.plot([landmark_straight[i][j][0] for i in range(0, n_iz_curved) for j in range(0, 5)], \
    #        [landmark_straight[i][j][1] for i in range(0, n_iz_curved) for j in range(0, 5)], \
    #        [landmark_straight[i][j][2] for i in range(0, n_iz_curved) for j in range(0, 5)], '.')
    # ax.set_xlabel('x')
    # ax.set_ylabel('y')
    # ax.set_zlabel('z')
    # plt.show()
    #
    
    # Create NIFTI volumes with landmarks
    #==========================================================================================
    # Pad input volume to deal with the fact that some landmarks on the curved centerline might be outside the FOV
    # N.B. IT IS VERY IMPORTANT TO PAD ALSO ALONG X and Y, OTHERWISE SOME LANDMARKS MIGHT GET OUT OF THE FOV!!!
    #sct.run('fslview ' + fname_centerline_orient)
    sct.printv('\nPad input volume to account for landmarks that fall outside the FOV...', verbose)
    sct.run('sct_c3d '+fname_centerline_orient+' -pad '+str(padding)+'x'+str(padding)+'x'+str(padding)+'vox '+str(padding)+'x'+str(padding)+'x'+str(padding)+'vox 0 -o tmp.centerline_pad.nii.gz')
    
    # Open padded centerline for reading
    sct.printv('\nOpen padded centerline for reading...', verbose)
    file = load('tmp.centerline_pad.nii.gz')
    data = file.get_data()
    hdr = file.get_header()
    
    # Create volumes containing curved and straight landmarks
    data_curved_landmarks = data * 0
    data_straight_landmarks = data * 0
    # initialize landmark value
    landmark_value = 1
    # Loop across cross index
    for index in range(0, n_iz_curved, 1):
        # loop across cross element index
        for i_element in range(0, 5, 1):
            # get x, y and z coordinates of curved landmark (rounded to closest integer)
            x, y, z = int(round(landmark_curved[index][i_element][0])), int(round(landmark_curved[index][i_element][1])), int(round(landmark_curved[index][i_element][2]))
            # attribute landmark_value to the voxel and its neighbours
            data_curved_landmarks[x+padding-1:x+padding+2, y+padding-1:y+padding+2, z+padding-1:z+padding+2] = landmark_value
            # get x, y and z coordinates of straight landmark (rounded to closest integer)
            x, y, z = int(round(landmark_straight[index][i_element][0])), int(round(landmark_straight[index][i_element][1])), int(round(landmark_straight[index][i_element][2]))
            # attribute landmark_value to the voxel and its neighbours
            data_straight_landmarks[x+padding-1:x+padding+2, y+padding-1:y+padding+2, z+padding-1:z+padding+2] = landmark_value
            # increment landmark value
            landmark_value = landmark_value + 1

    # Write NIFTI volumes
    sct.printv('\nWrite NIFTI volumes...', verbose)
    hdr.set_data_dtype('uint32')  # set imagetype to uint8 #TODO: maybe use int32
    img = Nifti1Image(data_curved_landmarks, None, hdr)
    save(img, 'tmp.landmarks_curved.nii.gz')
    sct.printv('.. File created: tmp.landmarks_curved.nii.gz', verbose)
    img = Nifti1Image(data_straight_landmarks, None, hdr)
    save(img, 'tmp.landmarks_straight.nii.gz')
    sct.printv('.. File created: tmp.landmarks_straight.nii.gz', verbose)

    # remove padding for straight labels
    sct.run('sct_crop_image -i tmp.landmarks_straight.nii.gz -o tmp.landmarks_straight.nii.gz -dim 0,1 -start '+str(padding-2)+','+str(padding-2)+' -end '+str(nx+padding+1)+','+str(ny+padding+1), verbose)
    sct.run('sct_crop_image -i tmp.landmarks_straight.nii.gz -o tmp.landmarks_straight.nii.gz -dim 2 -bzmax', verbose)


    # Estimate deformation field by pairing landmarks
    #==========================================================================================
    
    # This stands to avoid overlapping between landmarks
    sct.printv('\nMake sure all labels between landmark_curved and landmark_curved match...', verbose)
    sct.run('sct_label_utils -t remove -i tmp.landmarks_straight.nii.gz -o tmp.landmarks_straight.nii.gz -r tmp.landmarks_curved.nii.gz', verbose)

    sct.printv('\nConvert landmarks to INT...', verbose)
    sct.run('sct_c3d tmp.landmarks_straight.nii.gz -type int -o tmp.landmarks_straight.nii.gz', verbose)
    sct.run('sct_c3d tmp.landmarks_curved.nii.gz -type int -o tmp.landmarks_curved.nii.gz', verbose)

    # Estimate rigid transformation
    sct.printv('\nEstimate rigid transformation between paired landmarks...', verbose)
    sct.run('sct_ANTSUseLandmarkImagesToGetAffineTransform tmp.landmarks_straight.nii.gz tmp.landmarks_curved.nii.gz rigid tmp.curve2straight_rigid.txt', verbose)
    
    # Apply rigid transformation
    sct.printv('\nApply rigid transformation to curved landmarks...', verbose)
    sct.run('sct_apply_transfo -i tmp.landmarks_curved.nii.gz -o tmp.landmarks_curved_rigid.nii.gz -d tmp.landmarks_straight.nii.gz -w tmp.curve2straight_rigid.txt -x nn', verbose)

    # Estimate b-spline transformation curve --> straight
    sct.printv('\nEstimate b-spline transformation: curve --> straight...', verbose)
    sct.run('sct_ANTSUseLandmarkImagesToGetBSplineDisplacementField tmp.landmarks_straight.nii.gz tmp.landmarks_curved_rigid.nii.gz tmp.warp_curve2straight.nii.gz 5x5x5 3 2 0', verbose)
    
    # Concatenate rigid and non-linear transformations...
    sct.printv('\nConcatenate rigid and non-linear transformations...', verbose)
    #sct.run('sct_ComposeMultiTransform 3 tmp.warp_rigid.nii -R tmp.landmarks_straight.nii tmp.warp.nii tmp.curve2straight_rigid.txt')
    # !!! DO NOT USE sct.run HERE BECAUSE sct_ComposeMultiTransform OUTPUTS A NON-NULL STATUS !!!
    cmd = 'sct_ComposeMultiTransform 3 tmp.curve2straight.nii.gz -R tmp.landmarks_straight.nii.gz tmp.warp_curve2straight.nii.gz tmp.curve2straight_rigid.txt'
    sct.printv('>> '+cmd, verbose, 'code')
    commands.getstatusoutput(cmd)

    # This stands to avoid overlapping between landmarks
    #print('\nMake sure all labels between landmark_curved and landmark_curved match...')
    #sct.run('sct_label_utils -t remove -i tmp.landmarks_curved_rigid.nii.gz -o tmp.landmarks_straight.nii.gz -r tmp.landmarks_straight.nii.gz')

    # Estimate b-spline transformation straight --> curve
    # TODO: invert warping field instead of estimating a new one
    sct.printv('\nEstimate b-spline transformation: straight --> curve...', verbose)
    c = sct.run('sct_ANTSUseLandmarkImagesToGetBSplineDisplacementField tmp.landmarks_curved_rigid.nii.gz tmp.landmarks_straight.nii.gz tmp.warp_straight2curve.nii.gz 5x5x5 3 2 0', verbose)
    
    # Concatenate rigid and non-linear transformations...
    sct.printv('\nConcatenate rigid and non-linear transformations...', verbose)
    #sct.run('sct_ComposeMultiTransform 3 tmp.warp_rigid.nii -R tmp.landmarks_straight.nii tmp.warp.nii tmp.curve2straight_rigid.txt')
    # same comment as before
    cmd = 'sct_ComposeMultiTransform 3 tmp.straight2curve.nii.gz -R tmp.landmarks_straight.nii.gz -i tmp.curve2straight_rigid.txt tmp.warp_straight2curve.nii.gz'
    sct.printv('>> '+cmd, verbose, 'code')
    c = commands.getstatusoutput(cmd)
    
    #print '\nPad input image...'
    #sct.run('sct_c3d '+fname_anat+' -pad '+str(padz)+'x'+str(padz)+'x'+str(padz)+'vox '+str(padz)+'x'+str(padz)+'x'+str(padz)+'vox 0 -o tmp.anat_pad.nii')
    
    # Unpad landmarks...
    # THIS WAS REMOVED ON 2014-06-03 because the output data was cropped at the edge, which caused landmarks to sometimes disappear
    # print '\nUnpad landmarks...'
    # sct.run('fslroi tmp.landmarks_straight.nii.gz tmp.landmarks_straight_crop.nii.gz '+str(padding)+' '+str(nx)+' '+str(padding)+' '+str(ny)+' '+str(padding)+' '+str(nz))
    
    # Apply deformation to input image
    sct.printv('\nApply transformation to input image...', verbose)
    c = sct.run('sct_apply_transfo -i '+file_anat+ext_anat+' -o tmp.anat_rigid_warp.nii.gz -d tmp.landmarks_straight.nii.gz -x '+interpolation_warp+' -w tmp.curve2straight.nii.gz')

    # compute the error between the straightened centerline/segmentation and the central vertical line.
    # Ideally, the error should be zero.
    # Apply deformation to input image
    print '\nApply transformation to input image...'
    c = sct.run('sct_apply_transfo -i '+fname_centerline_orient+' -o tmp.centerline_straight.nii.gz -d tmp.landmarks_straight.nii.gz -x nn -w tmp.curve2straight.nii.gz')
    file_centerline_straight = nibabel.load('tmp.centerline_straight.nii.gz')
    data_centerline_straight = file_centerline_straight.get_data()
    Xc, Yc, Zc = (data_centerline_straight > 0).nonzero()
    z_straight_centerline = range(min(Zc),max(Zc), 1)
    x_straight_centerline = [0 for iz in z_straight_centerline]
    y_straight_centerline = [0 for iz in z_straight_centerline]
    for i,iz in enumerate(z_straight_centerline):
        x_straight_centerline[i], y_straight_centerline[i] = ndimage.measurements.center_of_mass(numpy.array(data_centerline_straight[:, :, iz]))

    # compute error between the input data and the nurbs
    from math import sqrt
    mse_curve = 0.0
    max_dist = 0.0
    for i in range(0,len(z_straight_centerline)):
        dist = ((x0-x_straight_centerline[i]+padding)*px)**2 + ((y0-y_straight_centerline[i]+padding)*py)**2
        mse_curve += dist
        dist = sqrt(dist)
        if dist > max_dist:
            max_dist = dist
    mse_curve = mse_curve/float(len(z_straight_centerline))

    # come back to parent folder
    os.chdir('..')

    # Generate output file (in current folder)
    # TODO: do not uncompress the warping field, it is too time consuming!
    sct.printv('\nGenerate output file (in current folder)...', verbose)
    sct.generate_output_file(path_tmp+'/tmp.curve2straight.nii.gz', 'warp_curve2straight.nii.gz', verbose)  # warping field
    sct.generate_output_file(path_tmp+'/tmp.straight2curve.nii.gz', 'warp_straight2curve.nii.gz', verbose)  # warping field
    fname_straight = sct.generate_output_file(path_tmp+'/tmp.anat_rigid_warp.nii.gz', file_anat+'_straight'+ext_anat, verbose)  # straightened anatomic

    # Remove temporary files
<<<<<<< HEAD
    if remove_temp_files == 1:
        print('\nRemove temporary files...')
        sct.run('rm -rf '+path_tmp)
    
    print '\nDone!\n'

    max_dist
    sct.printv('Maximum x-y error = '+str(round(max_dist,2))+' mm', verbose, 'bold')
    sct.printv('Accuracy of straightening (MSE) = '+str(round(mse_curve,2))+' mm', verbose, 'bold')



#=======================================================================================================================
# get_points_perpendicular_to_curve
#=======================================================================================================================
# output: x1, y1, x2, y2
def get_points_perpendicular_to_curve(poly, dpoly, x, gap):
    # get a: slope of the line perpendicular to the tangent of the curve at a specific point
    if dpoly(x) != 0:
        a = -1/dpoly(x)
    else:
        print 'TODO: case of null derivative'
    # get y: ordinate that intersects the curve and the line
    y = poly(x)
    # convert slope to radian
    a_rad = numpy.arctan(a)
    # get coordinates of the two points on the line at a distance "gap" from the curve
    x1 = x + ( gap * numpy.cos(a_rad) * sct.sign(a_rad) )
    y1 = y + ( gap * numpy.sin(a_rad) * sct.sign(a_rad) )
    x2 = x - ( gap * numpy.cos(a_rad) * sct.sign(a_rad) )
    y2 = y - ( gap * numpy.sin(a_rad) * sct.sign(a_rad) )
    return x1, y1, x2, y2



#=======================================================================================================================
# B-Spline fitting
#=======================================================================================================================
# def b_spline_centerline(x_centerline,y_centerline,z_centerline):
#     """Give a better fitting of the centerline than the method 'spline_centerline' using b-splines"""
#
#     print '\nFit centerline using B-spline approximation'
#     points = [[x_centerline[n], y_centerline[n], z_centerline[n]] for n in range(len(x_centerline))]
#
#     nurbs = NURBS(3, 3000, points) # BE very careful with the spline order that you choose : if order is too high ( > 4 or 5) you need to set a higher number of Control Points (cf sct_nurbs ). For the third argument (number of points), give at least len(z_centerline)+500 or higher
#     P = nurbs.getCourbe3D()
#     x_centerline_fit = P[0]
#     y_centerline_fit = P[1]
#     Q = nurbs.getCourbe3D_deriv()
#     x_centerline_deriv = Q[0]
#     y_centerline_deriv = Q[1]
#     z_centerline_deriv = Q[2]
#
#     return x_centerline_fit, y_centerline_fit, x_centerline_deriv, y_centerline_deriv, z_centerline_deriv
#
#

#=======================================================================================================================
# Polynomial fitting
#=======================================================================================================================
def polynome_centerline(x_centerline,y_centerline,z_centerline):
    """Fit polynomial function through centerline"""
    
    # Fit centerline in the Z-X plane using polynomial function
    print '\nFit centerline in the Z-X plane using polynomial function...'
    coeffsx = numpy.polyfit(z_centerline, x_centerline, deg=param.deg_poly)
    polyx = numpy.poly1d(coeffsx)
    x_centerline_fit = numpy.polyval(polyx, z_centerline)
    
    #Fit centerline in the Z-Y plane using polynomial function
    print '\nFit centerline in the Z-Y plane using polynomial function...'
    coeffsy = numpy.polyfit(z_centerline, y_centerline, deg=param.deg_poly)
    polyy = numpy.poly1d(coeffsy)
    y_centerline_fit = numpy.polyval(polyy, z_centerline)
=======
    if remove_temp_files:
        sct.printv('\nRemove temporary files...', verbose)
        sct.run('rm -rf '+path_tmp, verbose)
>>>>>>> b859a997
    
    # display elapsed time
    elapsed_time = time.time() - start_time
    sct.printv('\nFinished! Elapsed time: '+str(int(round(elapsed_time)))+'s', verbose)
    sct.printv('\nTo view results, type:', verbose)
    sct.printv('fslview '+fname_straight+' &\n', verbose, 'info')



#=======================================================================================================================
# usage
#=======================================================================================================================
def usage():
    print '\n' \
        ''+os.path.basename(__file__)+'\n' \
        '~~~~~~~~~~~~~~~~~~~~~~~~~~~~~~~~~~~~~~~~~~~~~~~~~~~~~~~~~~~~~~~~~~~~~~~~~~~~~~~~~~~~~~~~~~~~~~~~~~~~\n' \
        'Part of the Spinal Cord Toolbox <https://sourceforge.net/projects/spinalcordtoolbox>\n' \
        '\n'\
        'DESCRIPTION\n' \
        '  This function straightens the spinal cord using its centerline (or segmentation).\n' \
        '\n'\
        'USAGE\n' \
        '  '+os.path.basename(__file__)+' -i <data> -c <centerline>\n' \
        '\n'\
        'MANDATORY ARGUMENTS\n' \
        '  -i                input volume.\n' \
        '  -c                centerline or segmentation.\n' \
        '\n'\
        'OPTIONAL ARGUMENTS\n' \
        '  -p <padding>      amount of padding for generating labels. Default='+str(param_default.padding)+'\n' \
        '  -x {nn,linear,spline}  Final interpolation. Default='+str(param_default.interpolation_warp)+'\n' \
        '  -r {0,1}          remove temporary files. Default='+str(param_default.remove_temp_files)+'\n' \
        '  -v {0,1,2}        verbose. 0: nothing, 1: txt, 2: txt+fig. Default='+str(param_default.verbose)+'\n' \
        '  -h                help. Show this message.\n' \
        '\n'\
        'EXAMPLE:\n' \
        '  sct_straighten_spinalcord -i t2.nii.gz -c centerline.nii.gz\n'
    sys.exit(2)


#=======================================================================================================================
# Start program
#=======================================================================================================================
if __name__ == "__main__":
    # initialize parameters
    param = Param()
    param_default = Param()
    # call main function
    main()<|MERGE_RESOLUTION|>--- conflicted
+++ resolved
@@ -526,87 +526,15 @@
     fname_straight = sct.generate_output_file(path_tmp+'/tmp.anat_rigid_warp.nii.gz', file_anat+'_straight'+ext_anat, verbose)  # straightened anatomic
 
     # Remove temporary files
-<<<<<<< HEAD
-    if remove_temp_files == 1:
-        print('\nRemove temporary files...')
-        sct.run('rm -rf '+path_tmp)
+    if remove_temp_files:
+        sct.printv('\nRemove temporary files...', verbose)
+        sct.run('rm -rf '+path_tmp, verbose)
     
     print '\nDone!\n'
 
     max_dist
     sct.printv('Maximum x-y error = '+str(round(max_dist,2))+' mm', verbose, 'bold')
     sct.printv('Accuracy of straightening (MSE) = '+str(round(mse_curve,2))+' mm', verbose, 'bold')
-
-
-
-#=======================================================================================================================
-# get_points_perpendicular_to_curve
-#=======================================================================================================================
-# output: x1, y1, x2, y2
-def get_points_perpendicular_to_curve(poly, dpoly, x, gap):
-    # get a: slope of the line perpendicular to the tangent of the curve at a specific point
-    if dpoly(x) != 0:
-        a = -1/dpoly(x)
-    else:
-        print 'TODO: case of null derivative'
-    # get y: ordinate that intersects the curve and the line
-    y = poly(x)
-    # convert slope to radian
-    a_rad = numpy.arctan(a)
-    # get coordinates of the two points on the line at a distance "gap" from the curve
-    x1 = x + ( gap * numpy.cos(a_rad) * sct.sign(a_rad) )
-    y1 = y + ( gap * numpy.sin(a_rad) * sct.sign(a_rad) )
-    x2 = x - ( gap * numpy.cos(a_rad) * sct.sign(a_rad) )
-    y2 = y - ( gap * numpy.sin(a_rad) * sct.sign(a_rad) )
-    return x1, y1, x2, y2
-
-
-
-#=======================================================================================================================
-# B-Spline fitting
-#=======================================================================================================================
-# def b_spline_centerline(x_centerline,y_centerline,z_centerline):
-#     """Give a better fitting of the centerline than the method 'spline_centerline' using b-splines"""
-#
-#     print '\nFit centerline using B-spline approximation'
-#     points = [[x_centerline[n], y_centerline[n], z_centerline[n]] for n in range(len(x_centerline))]
-#
-#     nurbs = NURBS(3, 3000, points) # BE very careful with the spline order that you choose : if order is too high ( > 4 or 5) you need to set a higher number of Control Points (cf sct_nurbs ). For the third argument (number of points), give at least len(z_centerline)+500 or higher
-#     P = nurbs.getCourbe3D()
-#     x_centerline_fit = P[0]
-#     y_centerline_fit = P[1]
-#     Q = nurbs.getCourbe3D_deriv()
-#     x_centerline_deriv = Q[0]
-#     y_centerline_deriv = Q[1]
-#     z_centerline_deriv = Q[2]
-#
-#     return x_centerline_fit, y_centerline_fit, x_centerline_deriv, y_centerline_deriv, z_centerline_deriv
-#
-#
-
-#=======================================================================================================================
-# Polynomial fitting
-#=======================================================================================================================
-def polynome_centerline(x_centerline,y_centerline,z_centerline):
-    """Fit polynomial function through centerline"""
-    
-    # Fit centerline in the Z-X plane using polynomial function
-    print '\nFit centerline in the Z-X plane using polynomial function...'
-    coeffsx = numpy.polyfit(z_centerline, x_centerline, deg=param.deg_poly)
-    polyx = numpy.poly1d(coeffsx)
-    x_centerline_fit = numpy.polyval(polyx, z_centerline)
-    
-    #Fit centerline in the Z-Y plane using polynomial function
-    print '\nFit centerline in the Z-Y plane using polynomial function...'
-    coeffsy = numpy.polyfit(z_centerline, y_centerline, deg=param.deg_poly)
-    polyy = numpy.poly1d(coeffsy)
-    y_centerline_fit = numpy.polyval(polyy, z_centerline)
-=======
-    if remove_temp_files:
-        sct.printv('\nRemove temporary files...', verbose)
-        sct.run('rm -rf '+path_tmp, verbose)
->>>>>>> b859a997
-    
     # display elapsed time
     elapsed_time = time.time() - start_time
     sct.printv('\nFinished! Elapsed time: '+str(int(round(elapsed_time)))+'s', verbose)
