--- conflicted
+++ resolved
@@ -186,18 +186,12 @@
     hdr.set_data_dtype('uint8')  # set imagetype to uint8
     spacing = hdr.structarr['pixdim']
     data_centerline = centerline.get_data()  # get centerline
-<<<<<<< HEAD
-    z_centerline_not_null = [
-        iz for iz in range(0, nz, 1) if data_centerline[:, :, iz].any()
-    ]
-=======
     # if data is 2D, reshape with empty third dimension
     if len(data_centerline.shape) == 2:
         data_centerline_shape = list(data_centerline.shape)
         data_centerline_shape.append(1)
         data_centerline = data_centerline.reshape(data_centerline_shape)
     z_centerline_not_null = [iz for iz in range(0, nz, 1) if data_centerline[:, :, iz].any()]
->>>>>>> 8922eb89
     # get center of mass of the centerline
     cx = [0] * nz
     cy = [0] * nz
