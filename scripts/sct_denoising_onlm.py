#!/usr/bin/env python

import sys, commands
import numpy as np
from time import time
import nibabel as nib
from dipy.denoise.nlmeans import nlmeans

# Get path of the toolbox
status, path_sct = commands.getstatusoutput('echo $SCT_DIR')
# Append path that contains scripts, to be able to load modules
sys.path.append(path_sct + '/scripts')

from msct_parser import Parser
import sct_utils as sct

import matplotlib.pyplot as plt




# DEFAULT PARAMETERS
class Param:
    ## The constructor
    def __init__(self):
        self.debug = 0
        self.verbose = 1  # verbose
        self.remove_temp_files = 1
        self.parameter = "Rician"
        self.file_to_denoise = ''
        self.output_file_name = ''



def main(file_to_denoise, param, output_file_name) :

    path, file, ext = sct.extract_fname(file_to_denoise)

    img = nib.load(file_to_denoise)
    hdr_0 = img.get_header()

    data = img.get_data()
    # aff = img.get_affine()

    if min(data.shape) <= 5:
        sct.printv('One of the image dimensions is <= 5 : reducing the size of the block radius.')
        block_radius = min(data.shape) - 1
    else:
        block_radius = 5  # default value
<<<<<<< HEAD

=======
>>>>>>> 69735ab4

    # Process for manual detecting of background
    # mask = data[:, :, :] > noise_threshold
    # data = data[:, :, :]

    if '-std' in arguments:
        sigma = std_noise
        # Application of NLM filter to the image
        print 'Applying Non-local mean filter...'
        if param.parameter == 'Rician':
            den = nlmeans(data, sigma=sigma, mask=None, rician=True, block_radius=block_radius)
        else : den = nlmeans(data, sigma=sigma, mask=None, rician=False, block_radius=block_radius)
    else:
        # # Process for manual detecting of background
        mask = data > noise_threshold
        sigma = np.std(data[~mask])
        # Application of NLM filter to the image
        print 'Applying Non-local mean filter...'
        if param.parameter == 'Rician':
            den = nlmeans(data, sigma=sigma, mask=mask, rician=True, block_radius=block_radius)
        else: den = nlmeans(data, sigma=sigma, mask=mask, rician=False, block_radius=block_radius)

    t = time()
    print("total time", time() - t)
    print("vol size", den.shape)


    axial_middle = data.shape[2] / 2

    before = data[:, :, axial_middle].T
    after = den[:, :, axial_middle].T

    diff_3d = np.absolute(den.astype('f8') - data.astype('f8'))
    difference = np.absolute(after.astype('f8') - before.astype('f8'))
    if '-std' not in arguments:
        difference[~mask[:, :, axial_middle].T] = 0

    if param.verbose == 2 :
        fig, ax = plt.subplots(1, 3)
        ax[0].imshow(before, cmap='gray', origin='lower')
        ax[0].set_title('before')
        ax[1].imshow(after, cmap='gray', origin='lower')
        ax[1].set_title('after')
        ax[2].imshow(difference, cmap='gray', origin='lower')
        ax[2].set_title('difference')
        for i in range(3):
            ax[i].set_axis_off()

        plt.show()

    #Save files
    img_denoise = nib.Nifti1Image(den, None, hdr_0)
    img_diff = nib.Nifti1Image(diff_3d, None, hdr_0)
    if output_file_name != None :
        output_file_name =output_file_name
    else: output_file_name = file + '_denoised' + ext
    nib.save(img_denoise,output_file_name)
    nib.save(img_diff, file + '_difference' +ext)



#=======================================================================================================================
# Start program
#=======================================================================================================================
if __name__ == "__main__":
    # initialize parameters


    # Initialize the parser
    parser = Parser(__file__)
    parser.usage.set_description('Utility function to denoise images. (Return the denoised image and also the difference between the input and the output.)')
    parser.add_option(name="-i",
                      type_value='file',
                      description="Input NIFTI image to be denoised.",
                      mandatory=True,
                      example='image_input.nii.gz')
    parser.add_option(name="-p",
                      type_value="multiple_choice",
                      description="Type of supposed noise: Rician or Gaussian. Default is Rician.",
                      mandatory=False,
                      example=["Rician","Gaussian"],
                      default_value="Rician")
    parser.add_option(name="-d",
                      type_value="int",
                      description="Threshold value for what to be considered as noise. The standard deviation of the noise is calculated for values below this limit. Not relevant if -std value is precised.\n",
                      mandatory=False,
                      default_value="80")
    parser.add_option(name="-std",
                      type_value="float",
                      description="Standard deviation of the noise. If not precised, it is calculated using a background of point of values below the threshold value (parameter d).",
                      mandatory=False)
    parser.add_option(name="-o",
                      type_value="file_output",
                      description="Name of the output NIFTI image.",
                      mandatory=False)
    parser.add_option(name="-r",
                      type_value="multiple_choice",
                      description="Remove temporary files. Specify 0 to get access to temporary files.",
                      mandatory=False,
                      example=['0','1'],
                      default_value="1")
    parser.add_option(name="-v",
                      type_value="multiple_choice",
                      description="Verbose. 0: nothing. 1: basic. 2: extended.",
                      mandatory=False,
                      default_value='0',
                      example=['0', '1', '2'])
    arguments = parser.parse(sys.argv[1:])

    parameter = arguments["-p"]
    remove_temp_files = int(arguments["-r"])
    verbose = int(arguments["-v"])
    noise_threshold = int(arguments['-d'])

    if "-i" in arguments:
        file_to_denoise = arguments["-i"]
    else: file_to_denoise = None
    if "-o" in arguments:
        output_file_name = arguments["-o"]
    else: output_file_name = None
    if "-std" in arguments:
        std_noise = float(arguments['-std'])

    param = Param()
    param.verbose = verbose
    param.remove_temp_files =remove_temp_files
    param.parameter = parameter

    main(file_to_denoise, param, output_file_name)<|MERGE_RESOLUTION|>--- conflicted
+++ resolved
@@ -40,17 +40,13 @@
     hdr_0 = img.get_header()
 
     data = img.get_data()
-    # aff = img.get_affine()
+    aff = img.get_affine()
 
     if min(data.shape) <= 5:
         sct.printv('One of the image dimensions is <= 5 : reducing the size of the block radius.')
         block_radius = min(data.shape) - 1
     else:
         block_radius = 5  # default value
-<<<<<<< HEAD
-
-=======
->>>>>>> 69735ab4
 
     # Process for manual detecting of background
     # mask = data[:, :, :] > noise_threshold
