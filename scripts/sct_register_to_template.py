--- conflicted
+++ resolved
@@ -274,20 +274,12 @@
 
     # copy files to temporary folder
     sct.printv('\nCopying input data to tmp folder and convert to nii...', verbose)
-<<<<<<< HEAD
-    sct.run('sct_convert -i ' + fname_data + ' -o ' + path_tmp + ftmp_data)
-    sct.run('sct_convert -i ' + fname_seg + ' -o ' + path_tmp + ftmp_seg)
-    sct.run('sct_convert -i ' + fname_landmarks + ' -o ' + path_tmp + ftmp_label)
-    sct.run('sct_convert -i ' + fname_template + ' -o ' + path_tmp + ftmp_template)
-    sct.run('sct_convert -i ' + fname_template_seg + ' -o ' + path_tmp + ftmp_template_seg)
-    sct_convert.main(args=['-i', fname_template_vertebral_labeling, '-o', path_tmp + ftmp_template_label])
-=======
     sct.run('sct_convert -i ' + fname_data + ' -o ' + os.path.join(path_tmp, ftmp_data))
     sct.run('sct_convert -i ' + fname_seg + ' -o ' + os.path.join(path_tmp, ftmp_seg))
     sct.run('sct_convert -i ' + fname_landmarks + ' -o ' + os.path.join(path_tmp, ftmp_label))
     sct.run('sct_convert -i ' + fname_template + ' -o ' + os.path.join(path_tmp, ftmp_template))
     sct.run('sct_convert -i ' + fname_template_seg + ' -o ' + os.path.join(path_tmp, ftmp_template_seg))
->>>>>>> 8765a31b
+    sct_convert.main(args=['-i', fname_template_vertebral_labeling, '-o', os.path.join(path_tmp, ftmp_template_label)])
     if label_type == 'disc':
         sct_convert.main(args=['-i', fname_template_disc_labeling, '-o', os.path.join(path_tmp, ftmp_template_label)])
     # sct.run('sct_convert -i '+fname_template_label+' -o '+os.path.join(path_tmp, ftmp_template_label))
@@ -584,19 +576,12 @@
 
     # Generate output files
     sct.printv('\nGenerate output files...', verbose)
-<<<<<<< HEAD
-    sct.generate_output_file(path_tmp + 'warp_template2anat.nii.gz', path_output + 'warp_template2anat.nii.gz', verbose)
-    sct.generate_output_file(path_tmp + 'warp_anat2template.nii.gz', path_output + 'warp_anat2template.nii.gz', verbose)
     fname_template2anat = os.path.join(path_output, 'template2anat' + ext_data)
     fname_anat2template = os.path.join(path_output, 'anat2template' + ext_data)
-    sct.generate_output_file(path_tmp + 'template2anat.nii.gz', fname_template2anat, verbose)
-    sct.generate_output_file(path_tmp + 'anat2template.nii.gz', fname_anat2template, verbose)
-=======
     sct.generate_output_file(os.path.join(path_tmp, "warp_template2anat.nii.gz"), os.path.join(path_output, "warp_template2anat.nii.gz"), verbose)
     sct.generate_output_file(os.path.join(path_tmp, "warp_anat2template.nii.gz"), os.path.join(path_output, "warp_anat2template.nii.gz"), verbose)
-    sct.generate_output_file(os.path.join(path_tmp, "template2anat.nii.gz"), os.path.join(path_output, "template2anat") + ext_data, verbose)
-    sct.generate_output_file(os.path.join(path_tmp, "anat2template.nii.gz"), os.path.join(path_output, "anat2template") + ext_data, verbose)
->>>>>>> 8765a31b
+    sct.generate_output_file(os.path.join(path_tmp, "template2anat.nii.gz"), fname_template2anat, verbose)
+    sct.generate_output_file(os.path.join(path_tmp, "anat2template.nii.gz"), fname_anat2template, verbose)
     if ref == 'template':
         # copy straightening files in case subsequent SCT functions need them
         sct.generate_output_file(os.path.join(path_tmp, "warp_curve2straight.nii.gz"), os.path.join(path_output, "warp_curve2straight.nii.gz"), verbose)
