--- conflicted
+++ resolved
@@ -37,13 +37,9 @@
         mandatory=True,
         example=[
             'sct_example_data', 'sct_testing_data', 'PAM50', 'MNI-Poly-AMU',
-<<<<<<< HEAD
-            'gm_model', 'optic_models', 'pmj_models', 'deepseg_sc_models', 'binaries_debian', 'binaries_centos', 'binaries_osx', 'course_hawaii17'
-=======
             'gm_model', 'optic_models', 'pmj_models', 'binaries_debian',
             'binaries_centos', 'binaries_osx', 'course_hawaii17',
-            'deepseg_gm_models',
->>>>>>> dee94971
+            'deepseg_gm_models', 'deepseg_sc_models'
         ])
     parser.add_option(
         name="-v",
@@ -73,20 +69,6 @@
     # initialization
     # note: mirror servers are listed in order of priority
     dict_url = {
-<<<<<<< HEAD
-        'sct_example_data': 'https://osf.io/4nnk3/?action=download',
-        'sct_testing_data': 'https://osf.io/zrbs7/?action=download',
-        'PAM50': 'https://osf.io/gdwn6/?action=download',
-        'MNI-Poly-AMU': 'https://osf.io/sh6h4/?action=download',
-        'gm_model': 'https://osf.io/ugscu/?action=download',
-        'optic_models': 'https://osf.io/g4fwn/?action=download',
-        'pmj_models': 'https://osf.io/4gufr/?action=download',
-        'deepseg_sc_models': 'https://osf.io/86phg//?action=download',
-        'binaries_debian': 'https://osf.io/2egh5/?action=download',
-        'binaries_centos': 'https://osf.io/qngj2/?action=download',
-        'binaries_osx': 'https://osf.io/hsa5r/?action=download',
-        'course_hawaii17': 'https://osf.io/6exht/?action=download'
-=======
         'sct_example_data': ['https://osf.io/4nnk3/?action=download',
                              'https://www.neuro.polymtl.ca/_media/downloads/sct/20170208_sct_example_data.zip'],
         'sct_testing_data': ['https://osf.io/z8gaj/?action=download',
@@ -110,7 +92,7 @@
         'course_hawaii17': 'https://osf.io/6exht/?action=download',
         'deepseg_gm_models': ['https://osf.io/y8k2e/?action=download',
                               'https://www.neuro.polymtl.ca/_media/downloads/sct/20171126_deepgmseg_models.zip'],
->>>>>>> dee94971
+        'deepseg_sc_models': 'https://osf.io/86phg/?action=download'
     }
 
     # Get parser info
